/*
 * Licensed to the Apache Software Foundation (ASF) under one
 * or more contributor license agreements.  See the NOTICE file
 * distributed with this work for additional information
 * regarding copyright ownership.  The ASF licenses this file
 * to you under the Apache License, Version 2.0 (the
 * "License"); you may not use this file except in compliance
 * with the License.  You may obtain a copy of the License at
 *
 *     http://www.apache.org/licenses/LICENSE-2.0
 *
 * Unless required by applicable law or agreed to in writing, software
 * distributed under the License is distributed on an "AS IS" BASIS,
 * WITHOUT WARRANTIES OR CONDITIONS OF ANY KIND, either express or implied.
 * See the License for the specific language governing permissions and
 * limitations under the License.
 */
package org.apache.beam.sdk.io.kafka;

import static org.apache.beam.vendor.guava.v32_1_2_jre.com.google.common.base.Preconditions.checkArgument;
import static org.apache.beam.vendor.guava.v32_1_2_jre.com.google.common.base.Preconditions.checkState;

import java.util.ArrayList;
import java.util.Collections;
import java.util.Comparator;
import java.util.List;
import java.util.Map;
import java.util.regex.Pattern;
import org.apache.beam.sdk.coders.Coder;
import org.apache.beam.sdk.extensions.avro.coders.AvroCoder;
import org.apache.beam.sdk.io.UnboundedSource;
import org.apache.beam.sdk.io.kafka.KafkaIO.Read;
import org.apache.beam.sdk.metrics.Lineage;
import org.apache.beam.sdk.options.PipelineOptions;
import org.apache.beam.sdk.util.Preconditions;
import org.apache.beam.vendor.guava.v32_1_2_jre.com.google.common.base.Joiner;
import org.apache.beam.vendor.guava.v32_1_2_jre.com.google.common.collect.ImmutableList;
import org.apache.kafka.clients.consumer.Consumer;
import org.apache.kafka.clients.consumer.ConsumerConfig;
import org.apache.kafka.common.PartitionInfo;
import org.apache.kafka.common.TopicPartition;
import org.checkerframework.checker.nullness.qual.Nullable;
import org.slf4j.Logger;
import org.slf4j.LoggerFactory;

/**
 * An {@link UnboundedSource} to read from Kafka, used by {@link Read} transform in KafkaIO. See
 * {@link KafkaIO} for user visible documentation and example usage.
 */
class KafkaUnboundedSource<K, V> extends UnboundedSource<KafkaRecord<K, V>, KafkaCheckpointMark> {

  /**
   * The partitions are evenly distributed among the splits. The number of splits returned is {@code
   * min(desiredNumSplits, totalNumPartitions)}, though better not to depend on the exact count.
   *
   * <p>It is important to assign the partitions deterministically so that we can support resuming a
   * split from last checkpoint. The Kafka partitions are sorted by {@code <topic, partition>} and
   * then assigned to splits in round-robin order.
   */
  @Override
  public List<KafkaUnboundedSource<K, V>> split(int desiredNumSplits, PipelineOptions options)
      throws Exception {

    List<TopicPartition> partitions =
        new ArrayList<>(Preconditions.checkStateNotNull(spec.getTopicPartitions()));

    // (a) fetch partitions for each topic
    // (b) sort by <topic, partition>
    // (c) round-robin assign the partitions to splits

    String bootStrapServers =
        (String)
            Preconditions.checkArgumentNotNull(
                spec.getConsumerConfig().get(ConsumerConfig.BOOTSTRAP_SERVERS_CONFIG));
    if (partitions.isEmpty()) {
      try (Consumer<?, ?> consumer = spec.getConsumerFactoryFn().apply(spec.getConsumerConfig())) {
        List<String> topics = Preconditions.checkStateNotNull(spec.getTopics());
        if (topics.isEmpty()) {
          Pattern pattern = Preconditions.checkStateNotNull(spec.getTopicPattern());
          for (Map.Entry<String, List<PartitionInfo>> entry : consumer.listTopics().entrySet()) {
            if (pattern.matcher(entry.getKey()).matches()) {
              for (PartitionInfo p : entry.getValue()) {
                partitions.add(new TopicPartition(p.topic(), p.partition()));
                Lineage.getSources().add("kafka", ImmutableList.of(bootStrapServers, p.topic()));
              }
            }
          }
        } else {
          for (String topic : topics) {
            List<PartitionInfo> partitionInfoList = consumer.partitionsFor(topic);
            checkState(
                partitionInfoList != null,
                "Could not find any partitions info. Please check Kafka configuration and make sure "
                    + "that provided topics exist.");
            for (PartitionInfo p : partitionInfoList) {
              partitions.add(new TopicPartition(p.topic(), p.partition()));
            }
            Lineage.getSources().add("kafka", ImmutableList.of(bootStrapServers, topic));
          }
        }
      }
    } else {
      for (TopicPartition p : partitions) {
<<<<<<< HEAD
        topicsAndPartitions.computeIfAbsent(p.topic(), k -> new ArrayList<>()).add(p.partition());
      }
      try (Consumer<?, ?> consumer = spec.getConsumerFactoryFn().apply(spec.getConsumerConfig())) {
        for (Map.Entry<String, List<Integer>> e : topicsAndPartitions.entrySet()) {
          final String providedTopic = e.getKey();
          final List<Integer> providedPartitions = e.getValue();
          final Set<Integer> partitionsForTopic;
          try {
            partitionsForTopic =
                consumer.partitionsFor(providedTopic).stream()
                    .map(PartitionInfo::partition)
                    .collect(Collectors.toSet());
            for (Integer p : providedPartitions) {
              checkState(
                  partitionsForTopic.contains(p),
                  "Partition "
                      + p
                      + " does not exist for topic "
                      + providedTopic
                      + ". Please check Kafka configuration.");
            }
          } catch (KafkaException exception) {
            LOG.warn("Unable to access cluster. Skipping fail fast checks.");
          }
          Lineage.getSources().add("kafka", ImmutableList.of(bootStrapServers, providedTopic));
        }
      } catch (KafkaException exception) {
        LOG.warn(
            "WARN: Failed to connect to kafka for running pre-submit validation of kafka "
                + "topic and partition configuration. This may be due to local permissions or "
                + "connectivity to the kafka bootstrap server, or due to misconfiguration of "
                + "KafkaIO. This validation is not required, and this warning may be ignored "
                + "if the Beam job runs successfully.");
=======
        Lineage.getSources().add("kafka", ImmutableList.of(bootStrapServers, p.topic()));
>>>>>>> 56f1aa1b
      }
    }

    partitions.sort(
        Comparator.comparing(TopicPartition::topic).thenComparingInt(TopicPartition::partition));

    checkArgument(desiredNumSplits > 0);
    checkState(
        partitions.size() > 0,
        "Could not find any partitions. Please check Kafka configuration and topic names");

    int numSplits;
    if (offsetBasedDeduplicationSupported()) {
      // Enforce 1:1 split to partition ratio for offset deduplication.
      numSplits = partitions.size();
      LOG.info(
          "Offset-based deduplication is enabled for KafkaUnboundedSource. "
              + "Forcing the number of splits to equal the number of total partitions: {}.",
          numSplits);
    } else {
      numSplits = Math.min(desiredNumSplits, partitions.size());
      // Make all splits have the same # of partitions.
      while (partitions.size() % numSplits > 0) {
        ++numSplits;
      }
    }
    List<List<TopicPartition>> assignments = new ArrayList<>(numSplits);

    for (int i = 0; i < numSplits; i++) {
      assignments.add(new ArrayList<>());
    }
    for (int i = 0; i < partitions.size(); i++) {
      assignments.get(i % numSplits).add(partitions.get(i));
    }

    List<KafkaUnboundedSource<K, V>> result = new ArrayList<>(numSplits);

    for (int i = 0; i < numSplits; i++) {
      List<TopicPartition> assignedToSplit = assignments.get(i);

      LOG.info(
          "Partitions assigned to split {} (total {}): {}",
          i,
          assignedToSplit.size(),
          Joiner.on(",").join(assignedToSplit));

      result.add(
          new KafkaUnboundedSource<>(
              spec.toBuilder()
                  .setTopics(Collections.emptyList())
                  .setTopicPartitions(assignedToSplit)
                  .build(),
              i));
    }

    return result;
  }

  @Override
  public KafkaUnboundedReader<K, V> createReader(
      PipelineOptions options, @Nullable KafkaCheckpointMark checkpointMark) {
    Preconditions.checkStateNotNull(spec.getTopicPartitions());
    if (spec.getTopicPartitions().isEmpty()) {
      LOG.warn("Looks like generateSplits() is not called. Generate single split.");
      try {
        return new KafkaUnboundedReader<>(split(1, options).get(0), checkpointMark);
      } catch (Exception e) {
        throw new RuntimeException(e);
      }
    }
    return new KafkaUnboundedReader<>(this, checkpointMark);
  }

  @Override
  public Coder<KafkaCheckpointMark> getCheckpointMarkCoder() {
    return AvroCoder.of(KafkaCheckpointMark.class);
  }

  @Override
  public boolean requiresDeduping() {
    // Kafka records are ordered with in partitions. In addition checkpoint guarantees
    // records are not consumed twice.
    return false;
  }

  @Override
  public boolean offsetBasedDeduplicationSupported() {
    return spec.getOffsetDeduplication() != null && spec.getOffsetDeduplication();
  }

  @Override
  public Coder<KafkaRecord<K, V>> getOutputCoder() {
    Coder<K> keyCoder = Preconditions.checkStateNotNull(spec.getKeyCoder());
    Coder<V> valueCoder = Preconditions.checkStateNotNull(spec.getValueCoder());
    return KafkaRecordCoder.of(keyCoder, valueCoder);
  }

  /////////////////////////////////////////////////////////////////////////////////////////////

  private static final Logger LOG = LoggerFactory.getLogger(KafkaUnboundedSource.class);

  private final Read<K, V> spec; // Contains all the relevant configuration of the source.
  private final int id; // split id, mainly for debugging

  public KafkaUnboundedSource(Read<K, V> spec, int id) {
    this.spec = spec;
    this.id = id;
  }

  Read<K, V> getSpec() {
    return spec;
  }

  int getId() {
    return id;
  }
}<|MERGE_RESOLUTION|>--- conflicted
+++ resolved
@@ -101,7 +101,6 @@
       }
     } else {
       for (TopicPartition p : partitions) {
-<<<<<<< HEAD
         topicsAndPartitions.computeIfAbsent(p.topic(), k -> new ArrayList<>()).add(p.partition());
       }
       try (Consumer<?, ?> consumer = spec.getConsumerFactoryFn().apply(spec.getConsumerConfig())) {
@@ -135,9 +134,6 @@
                 + "connectivity to the kafka bootstrap server, or due to misconfiguration of "
                 + "KafkaIO. This validation is not required, and this warning may be ignored "
                 + "if the Beam job runs successfully.");
-=======
-        Lineage.getSources().add("kafka", ImmutableList.of(bootStrapServers, p.topic()));
->>>>>>> 56f1aa1b
       }
     }
 
