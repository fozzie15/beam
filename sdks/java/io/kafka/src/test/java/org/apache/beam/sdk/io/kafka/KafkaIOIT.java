/*
 * Licensed to the Apache Software Foundation (ASF) under one
 * or more contributor license agreements.  See the NOTICE file
 * distributed with this work for additional information
 * regarding copyright ownership.  The ASF licenses this file
 * to you under the Apache License, Version 2.0 (the
 * "License"); you may not use this file except in compliance
 * with the License.  You may obtain a copy of the License at
 *
 *     http://www.apache.org/licenses/LICENSE-2.0
 *
 * Unless required by applicable law or agreed to in writing, software
 * distributed under the License is distributed on an "AS IS" BASIS,
 * WITHOUT WARRANTIES OR CONDITIONS OF ANY KIND, either express or implied.
 * See the License for the specific language governing permissions and
 * limitations under the License.
 */
package org.apache.beam.sdk.io.kafka;

import static org.apache.beam.sdk.io.synthetic.SyntheticOptions.fromJsonString;
import static org.junit.Assert.assertEquals;
import static org.junit.Assert.assertNotEquals;
import static org.junit.Assert.assertNull;
import static org.junit.Assume.assumeFalse;

import com.fasterxml.jackson.databind.ObjectMapper;
import java.io.IOException;
import java.time.Instant;
import java.util.Collection;
import java.util.Collections;
import java.util.HashMap;
import java.util.HashSet;
import java.util.Map;
import java.util.Objects;
import java.util.Random;
import java.util.Set;
import java.util.UUID;
import java.util.function.BiFunction;
import java.util.stream.Collectors;
import java.util.stream.LongStream;
import org.apache.beam.sdk.PipelineResult;
import org.apache.beam.sdk.coders.ByteArrayCoder;
import org.apache.beam.sdk.coders.NullableCoder;
import org.apache.beam.sdk.coders.RowCoder;
import org.apache.beam.sdk.extensions.avro.schemas.utils.AvroUtils;
import org.apache.beam.sdk.io.GenerateSequence;
import org.apache.beam.sdk.io.Read;
import org.apache.beam.sdk.io.common.IOITHelper;
import org.apache.beam.sdk.io.common.IOTestPipelineOptions;
import org.apache.beam.sdk.io.kafka.KafkaIOTest.FailingLongSerializer;
import org.apache.beam.sdk.io.kafka.ReadFromKafkaDoFnTest.FailingDeserializer;
import org.apache.beam.sdk.io.synthetic.SyntheticBoundedSource;
import org.apache.beam.sdk.io.synthetic.SyntheticSourceOptions;
import org.apache.beam.sdk.managed.Managed;
import org.apache.beam.sdk.options.Default;
import org.apache.beam.sdk.options.Description;
import org.apache.beam.sdk.options.ExperimentalOptions;
import org.apache.beam.sdk.options.PipelineOptionsFactory;
import org.apache.beam.sdk.options.StreamingOptions;
import org.apache.beam.sdk.options.Validation;
import org.apache.beam.sdk.schemas.Schema;
import org.apache.beam.sdk.schemas.utils.JsonUtils;
import org.apache.beam.sdk.testing.ExpectedLogs;
import org.apache.beam.sdk.testing.PAssert;
import org.apache.beam.sdk.testing.TestPipeline;
import org.apache.beam.sdk.testing.TestPipelineOptions;
import org.apache.beam.sdk.testutils.NamedTestResult;
import org.apache.beam.sdk.testutils.metrics.IOITMetrics;
import org.apache.beam.sdk.testutils.metrics.MetricsReader;
import org.apache.beam.sdk.testutils.metrics.TimeMonitor;
import org.apache.beam.sdk.testutils.publishing.InfluxDBSettings;
import org.apache.beam.sdk.transforms.Combine;
import org.apache.beam.sdk.transforms.Count;
import org.apache.beam.sdk.transforms.Create;
import org.apache.beam.sdk.transforms.DoFn;
import org.apache.beam.sdk.transforms.Flatten;
import org.apache.beam.sdk.transforms.GroupByKey;
import org.apache.beam.sdk.transforms.Keys;
import org.apache.beam.sdk.transforms.MapElements;
import org.apache.beam.sdk.transforms.ParDo;
import org.apache.beam.sdk.transforms.Values;
import org.apache.beam.sdk.transforms.errorhandling.ErrorHandler.BadRecordErrorHandler;
import org.apache.beam.sdk.transforms.errorhandling.ErrorHandlingTestUtils.ErrorSinkTransform;
import org.apache.beam.sdk.transforms.windowing.CalendarWindows;
import org.apache.beam.sdk.transforms.windowing.FixedWindows;
import org.apache.beam.sdk.transforms.windowing.Window;
import org.apache.beam.sdk.values.KV;
import org.apache.beam.sdk.values.PCollection;
import org.apache.beam.sdk.values.PCollectionRowTuple;
import org.apache.beam.sdk.values.Row;
import org.apache.beam.sdk.values.TypeDescriptors;
import org.apache.beam.vendor.guava.v32_1_2_jre.com.google.common.base.Strings;
import org.apache.beam.vendor.guava.v32_1_2_jre.com.google.common.collect.ImmutableMap;
import org.apache.beam.vendor.guava.v32_1_2_jre.com.google.common.collect.ImmutableSet;
import org.apache.beam.vendor.guava.v32_1_2_jre.com.google.common.collect.Lists;
import org.apache.kafka.clients.admin.AdminClient;
import org.apache.kafka.clients.admin.NewPartitions;
import org.apache.kafka.clients.admin.NewTopic;
import org.apache.kafka.clients.producer.ProducerConfig;
import org.apache.kafka.common.KafkaException;
import org.apache.kafka.common.TopicPartition;
import org.apache.kafka.common.serialization.ByteArrayDeserializer;
import org.apache.kafka.common.serialization.ByteArraySerializer;
import org.apache.kafka.common.serialization.Deserializer;
import org.apache.kafka.common.serialization.IntegerDeserializer;
import org.apache.kafka.common.serialization.IntegerSerializer;
import org.apache.kafka.common.serialization.Serializer;
import org.apache.kafka.common.serialization.StringDeserializer;
import org.apache.kafka.common.serialization.StringSerializer;
import org.apache.kafka.common.utils.AppInfoParser;
import org.checkerframework.checker.nullness.qual.Nullable;
import org.joda.time.Duration;
import org.junit.AfterClass;
import org.junit.BeforeClass;
import org.junit.Ignore;
import org.junit.Rule;
import org.junit.Test;
import org.junit.runner.RunWith;
import org.junit.runners.JUnit4;
import org.slf4j.Logger;
import org.slf4j.LoggerFactory;
import org.testcontainers.containers.KafkaContainer;
import org.testcontainers.utility.DockerImageName;

/**
 * IO Integration test for {@link org.apache.beam.sdk.io.kafka.KafkaIO}.
 *
 * <p>{@see https://beam.apache.org/documentation/io/testing/#i-o-transform-integration-tests} for
 * more details.
 *
 * <p>NOTE: This test sets retention policy of the messages so that all messages are retained in the
 * topic so that we could read them back after writing.
 */
@RunWith(JUnit4.class)
public class KafkaIOIT {

  private static final String READ_TIME_METRIC_NAME = "read_time";

  private static final String WRITE_TIME_METRIC_NAME = "write_time";

  private static final String RUN_TIME_METRIC_NAME = "run_time";

  private static final String NAMESPACE = KafkaIOIT.class.getName();

  private static final String TEST_ID = UUID.randomUUID().toString();

  private static final String TIMESTAMP = Instant.now().toString();

  private static final Logger LOG = LoggerFactory.getLogger(KafkaIOIT.class);

  private static final int RETRIES_CONFIG = 10;

  private static final int REQUEST_TIMEOUT_MS_CONFIG = 600000;

  private static final int MAX_BLOCK_MS_CONFIG = 300000;

  private static final int BUFFER_MEMORY_CONFIG = 100554432;

  private static final int RETRY_BACKOFF_MS_CONFIG = 5000;

  private static SyntheticSourceOptions sourceOptions;

  private static Options options;

  private static InfluxDBSettings settings;

  @Rule public ExpectedLogs kafkaIOITExpectedLogs = ExpectedLogs.none(KafkaIOIT.class);

  @Rule public TestPipeline writePipeline = TestPipeline.create();

  @Rule public TestPipeline writePipeline2 = TestPipeline.create();

  @Rule public TestPipeline readPipeline = TestPipeline.create();

  private static ExperimentalOptions sdfPipelineOptions;

  static {
    sdfPipelineOptions = PipelineOptionsFactory.create().as(ExperimentalOptions.class);
    ExperimentalOptions.addExperiment(sdfPipelineOptions, "use_sdf_read");
    ExperimentalOptions.addExperiment(sdfPipelineOptions, "beam_fn_api");
    sdfPipelineOptions.as(TestPipelineOptions.class).setBlockOnRun(false);
  }

  @Rule public TestPipeline sdfReadPipeline = TestPipeline.fromOptions(sdfPipelineOptions);
  @Rule public TestPipeline sdfReadPipeline2 = TestPipeline.fromOptions(sdfPipelineOptions);

  private static KafkaContainer kafkaContainer;

  @BeforeClass
  public static void setup() throws IOException {
    // check kafka version first
    @Nullable String targetVer = System.getProperty("beam.target.kafka.version");
    if (!Strings.isNullOrEmpty(targetVer)) {
      String actualVer = AppInfoParser.getVersion();
      assertEquals(targetVer, actualVer);
    }

    options = IOITHelper.readIOTestPipelineOptions(Options.class);
    sourceOptions = fromJsonString(options.getSourceOptions(), SyntheticSourceOptions.class);
    if (options.isWithTestcontainers()) {
      setupKafkaContainer();
    } else {
      settings =
          InfluxDBSettings.builder()
              .withHost(options.getInfluxHost())
              .withDatabase(options.getInfluxDatabase())
              .withMeasurement(options.getInfluxMeasurement())
              .get();
    }
  }

  @AfterClass
  public static void afterClass() {
    if (kafkaContainer != null) {
      kafkaContainer.stop();
    }
  }

  @Test
<<<<<<< HEAD
  public void testKafkaIOFailsFastWithInvalidPartitions() throws IOException {
    thrown.expect(Pipeline.PipelineExecutionException.class);
    thrown.expectMessage(
        "Partition 1000 does not exist for topic "
            + options.getKafkaTopic()
            + ". Please check Kafka configuration.");

    // Use streaming pipeline to read Kafka records.
    readPipeline.getOptions().as(Options.class).setStreaming(true);
    TopicPartition invalidPartition = new TopicPartition(options.getKafkaTopic(), 1000);
    readPipeline.apply(
        "Read from unbounded Kafka",
        readFromKafka().withTopicPartitions(ImmutableList.of(invalidPartition)));

    PipelineResult readResult = readPipeline.run();
    PipelineResult.State readState =
        readResult.waitUntilFinish(Duration.standardSeconds(options.getReadTimeout()));

    // call asynchronous deleteTopics first since cancelIfTimeouted is blocking.
    tearDownTopic(options.getKafkaTopic());
    cancelIfTimeouted(readResult, readState);
  }

  @Test
  public void testKafkaIOFailsFastWithInvalidTopics() throws IOException {
    // This test will fail on versions before 2.3.0 due to the non-existence of the
    // allow.auto.create.topics
    // flag. This can be removed when/if support for this older version is dropped.
    String actualVer = AppInfoParser.getVersion();
    assumeFalse(actualVer.compareTo("2.0.0") >= 0 && actualVer.compareTo("2.3.0") < 0);

    thrown.expect(Pipeline.PipelineExecutionException.class);
    thrown.expectMessage(
        "Could not find any partitions info for topic invalid_topic. Please check Kafka configuration"
            + " and make sure that provided topics exist.");

    // Use streaming pipeline to read Kafka records.
    sdfReadPipeline.getOptions().as(Options.class).setStreaming(true);
    String invalidTopic = "invalid_topic";
    sdfReadPipeline.apply(
        "Read from unbounded Kafka",
        KafkaIO.<byte[], byte[]>read()
            .withConsumerConfigUpdates(ImmutableMap.of("allow.auto.create.topics", "false"))
            .withBootstrapServers(options.getKafkaBootstrapServerAddresses())
            .withTopics(ImmutableList.of(invalidTopic))
            .withKeyDeserializer(ByteArrayDeserializer.class)
            .withValueDeserializer(ByteArrayDeserializer.class));

    PipelineResult readResult = sdfReadPipeline.run();
    PipelineResult.State readState =
        readResult.waitUntilFinish(Duration.standardSeconds(options.getReadTimeout()));

    // call asynchronous deleteTopics first since cancelIfTimeouted is blocking.
    tearDownTopic(options.getKafkaTopic());
    cancelIfTimeouted(readResult, readState);
  }

  @Test
  public void testKafkaIODoesNotErrorAtValidationWithBadBootstrapServer() throws IOException {
    // expect an error during execution that the bootstrap server is bad, not during validation
    // steps in
    // KafakUnboundedSource.
    thrown.expect(KafkaException.class);
    // Use streaming pipeline to read Kafka records.
    readPipeline.getOptions().as(Options.class).setStreaming(true);
    TopicPartition invalidPartition = new TopicPartition(options.getKafkaTopic(), 1000);
    readPipeline.apply(
        "Read from unbounded Kafka",
        KafkaIO.readBytes()
            .withBootstrapServers("bootstrap.invalid-name.fake-region.bad-project:invalid-port")
            .withConsumerConfigUpdates(ImmutableMap.of("auto.offset.reset", "earliest"))
            .withTopicPartitions(ImmutableList.of(invalidPartition)));

    PipelineResult readResult = readPipeline.run();
    PipelineResult.State readState =
        readResult.waitUntilFinish(Duration.standardSeconds(options.getReadTimeout()));

    // call asynchronous deleteTopics first since cancelIfTimeouted is blocking.
    tearDownTopic(options.getKafkaTopic());
    cancelIfTimeouted(readResult, readState);
  }

  @Test
  public void testKafkaIOFailsFastWithInvalidTopicsAndDynamicRead() throws IOException {
    // This test will fail on versions before 2.3.0 due to the non-existence of the
    // allow.auto.create.topics
    // flag. This can be removed when/if support for this older version is dropped.
    String actualVer = AppInfoParser.getVersion();
    assumeFalse(actualVer.compareTo("2.0.0") >= 0 && actualVer.compareTo("2.3.0") < 0);

    thrown.expect(Pipeline.PipelineExecutionException.class);
    thrown.expectMessage(
        "Could not find any partitions info for topic invalid_topic. Please check Kafka configuration"
            + " and make sure that provided topics exist.");

    // Use streaming pipeline to read Kafka records.
    sdfReadPipeline.getOptions().as(Options.class).setStreaming(true);
    String invalidTopic = "invalid_topic";
    sdfReadPipeline.apply(
        "Read from unbounded Kafka",
        KafkaIO.<byte[], byte[]>read()
            .withConsumerConfigUpdates(ImmutableMap.of("allow.auto.create.topics", "false"))
            .withBootstrapServers(options.getKafkaBootstrapServerAddresses())
            .withTopics(ImmutableList.of(invalidTopic))
            .withDynamicRead(Duration.standardSeconds(5))
            .withKeyDeserializer(ByteArrayDeserializer.class)
            .withValueDeserializer(ByteArrayDeserializer.class));

    PipelineResult readResult = sdfReadPipeline.run();
    PipelineResult.State readState =
        readResult.waitUntilFinish(Duration.standardSeconds(options.getReadTimeout()));

    // call asynchronous deleteTopics first since cancelIfTimeouted is blocking.
    tearDownTopic(options.getKafkaTopic());
    cancelIfTimeouted(readResult, readState);
  }

  @Test
=======
>>>>>>> 56f1aa1b
  public void testKafkaIOReadsAndWritesCorrectlyInStreaming() throws IOException {
    // Use batch pipeline to write records.
    writePipeline
        .apply("Generate records", Read.from(new SyntheticBoundedSource(sourceOptions)))
        .apply("Measure write time", ParDo.of(new TimeMonitor<>(NAMESPACE, WRITE_TIME_METRIC_NAME)))
        .apply("Write to Kafka", writeToKafka().withTopic(options.getKafkaTopic()));

    // Use streaming pipeline to read Kafka records.
    readPipeline.getOptions().as(Options.class).setStreaming(true);
    PCollection<Long> count =
        readPipeline
            .apply("Read from unbounded Kafka", readFromKafka().withTopic(options.getKafkaTopic()))
            .apply(
                "Measure read time", ParDo.of(new TimeMonitor<>(NAMESPACE, READ_TIME_METRIC_NAME)))
            .apply("Window", Window.into(CalendarWindows.years(1)))
            .apply(
                "Counting element",
                Combine.globally(Count.<KafkaRecord<byte[], byte[]>>combineFn()).withoutDefaults());

    PipelineResult writeResult = writePipeline.run();
    PipelineResult.State writeState = writeResult.waitUntilFinish();
    // Fail the test if pipeline failed.
    assertNotEquals(PipelineResult.State.FAILED, writeState);

    PAssert.thatSingleton(count).isEqualTo(sourceOptions.numRecords);

    PipelineResult readResult = readPipeline.run();
    PipelineResult.State readState =
        readResult.waitUntilFinish(Duration.standardSeconds(options.getReadTimeout()));

    // call asynchronous deleteTopics first since cancelIfTimeouted is blocking.
    tearDownTopic(options.getKafkaTopic());
    cancelIfTimeouted(readResult, readState);

    if (!options.isWithTestcontainers()) {
      Set<NamedTestResult> metrics = readMetrics(writeResult, readResult);
      IOITMetrics.publishToInflux(TEST_ID, TIMESTAMP, metrics, settings);
    }
    assertNotEquals(PipelineResult.State.FAILED, readState);
  }

  @Test
  public void testKafkaIOReadsAndWritesCorrectlyInBatch() throws IOException {
    writePipeline
        .apply("Generate records", Read.from(new SyntheticBoundedSource(sourceOptions)))
        .apply("Measure write time", ParDo.of(new TimeMonitor<>(NAMESPACE, WRITE_TIME_METRIC_NAME)))
        .apply("Write to Kafka", writeToKafka().withTopic(options.getKafkaTopic()));

    PCollection<Long> count =
        readPipeline
            .apply(
                "Read from bounded Kafka",
                readFromBoundedKafka().withTopic(options.getKafkaTopic()))
            .apply(
                "Measure read time", ParDo.of(new TimeMonitor<>(NAMESPACE, READ_TIME_METRIC_NAME)))
            .apply("Counting element", Count.globally());

    PipelineResult writeResult = writePipeline.run();
    writeResult.waitUntilFinish();

    PAssert.thatSingleton(count).isEqualTo(sourceOptions.numRecords);

    PipelineResult readResult = readPipeline.run();
    PipelineResult.State readState =
        readResult.waitUntilFinish(Duration.standardSeconds(options.getReadTimeout()));

    // call asynchronous deleteTopics first since cancelIfTimeouted is blocking.
    tearDownTopic(options.getKafkaTopic());
    cancelIfTimeouted(readResult, readState);

    assertNotEquals(PipelineResult.State.FAILED, readState);

    if (!options.isWithTestcontainers()) {
      Set<NamedTestResult> metrics = readMetrics(writeResult, readResult);
      IOITMetrics.publishToInflux(TEST_ID, TIMESTAMP, metrics, settings);
    }
  }

  // Because of existing limitations in streaming testing, this is verified via a combination of
  // DoFns.  CrashOnExtra will throw an exception if we see any extra records beyond those we
  // expect, and LogFn acts as a sink we can inspect using ExpectedLogs to verify that we got all
  // those we expect.
  @Test
  public void testKafkaIOSDFResumesCorrectly() throws IOException {
    roundtripElements("first-pass", 4, writePipeline, sdfReadPipeline);
    roundtripElements("second-pass", 3, writePipeline2, sdfReadPipeline2);
  }

  private void roundtripElements(
      String recordPrefix, Integer recordCount, TestPipeline wPipeline, TestPipeline rPipeline)
      throws IOException {
    AdminClient client =
        AdminClient.create(
            ImmutableMap.of("bootstrap.servers", options.getKafkaBootstrapServerAddresses()));
    client.listTopics();
    Map<Integer, String> records = new HashMap<>();
    for (int i = 0; i < recordCount; i++) {
      records.put(i, recordPrefix + "-" + i);
    }

    wPipeline
        .apply("Generate Write Elements", Create.of(records))
        .apply(
            "Write to Kafka",
            KafkaIO.<Integer, String>write()
                .withBootstrapServers(options.getKafkaBootstrapServerAddresses())
                .withTopic(options.getKafkaTopic() + "-resuming")
                .withKeySerializer(IntegerSerializer.class)
                .withValueSerializer(StringSerializer.class));

    wPipeline.run().waitUntilFinish(Duration.standardSeconds(10));

    rPipeline
        .apply(
            "Read from Kafka",
            KafkaIO.<Integer, String>read()
                .withBootstrapServers(options.getKafkaBootstrapServerAddresses())
                .withConsumerConfigUpdates(
                    ImmutableMap.of(
                        "group.id",
                        "resuming-group",
                        "auto.offset.reset",
                        "earliest",
                        "enable.auto.commit",
                        "true"))
                .withTopic(options.getKafkaTopic() + "-resuming")
                .withKeyDeserializer(IntegerDeserializer.class)
                .withValueDeserializer(StringDeserializer.class)
                .withoutMetadata())
        .apply("Get Values", Values.create())
        .apply(ParDo.of(new CrashOnExtra(records.values())))
        .apply(ParDo.of(new LogFn()));

    rPipeline.run().waitUntilFinish(Duration.standardSeconds(options.getReadTimeout()));

    for (String value : records.values()) {
      kafkaIOITExpectedLogs.verifyError(value);
    }
  }

  public static class CrashOnExtra extends DoFn<String, String> {
    final Set<String> expected;

    public CrashOnExtra(Collection<String> records) {
      expected = new HashSet<>(records);
    }

    @ProcessElement
    public void processElement(@Element String element, OutputReceiver<String> outputReceiver) {
      if (!expected.contains(element)) {
        throw new RuntimeException("Received unexpected element: " + element);
      } else {
        expected.remove(element);
        outputReceiver.output(element);
      }
    }
  }

  public static class LogFn extends DoFn<String, String> {
    @ProcessElement
    public void processElement(@Element String element, OutputReceiver<String> outputReceiver) {
      LOG.error(element);
      outputReceiver.output(element);
    }
  }

  // This test verifies that bad data from Kafka is properly sent to the error handler
  @Test
  public void testKafkaIOSDFReadWithErrorHandler() throws IOException {
    // TODO(https://github.com/apache/beam/issues/32704) re-enable when fixed, or remove the support
    //  for these old kafka-client versions
    String actualVer = AppInfoParser.getVersion();
    assumeFalse(actualVer.compareTo("2.0.0") >= 0 && actualVer.compareTo("2.3.0") < 0);
    writePipeline
        .apply(Create.of(KV.of("key", "val")))
        .apply(
            "Write to Kafka",
            KafkaIO.<String, String>write()
                .withBootstrapServers(options.getKafkaBootstrapServerAddresses())
                .withKeySerializer(StringSerializer.class)
                .withValueSerializer(StringSerializer.class)
                .withTopic(options.getKafkaTopic() + "-failingDeserialization"));

    PipelineResult writeResult = writePipeline.run();
    PipelineResult.State writeState = writeResult.waitUntilFinish();
    assertNotEquals(PipelineResult.State.FAILED, writeState);

    BadRecordErrorHandler<PCollection<Long>> eh =
        sdfReadPipeline.registerBadRecordErrorHandler(new ErrorSinkTransform());
    sdfReadPipeline.apply(
        KafkaIO.<String, String>read()
            .withBootstrapServers(options.getKafkaBootstrapServerAddresses())
            .withTopic(options.getKafkaTopic() + "-failingDeserialization")
            .withConsumerConfigUpdates(ImmutableMap.of("auto.offset.reset", "earliest"))
            .withKeyDeserializer(FailingDeserializer.class)
            .withValueDeserializer(FailingDeserializer.class)
            .withBadRecordErrorHandler(eh));
    eh.close();

    PAssert.thatSingleton(Objects.requireNonNull(eh.getOutput())).isEqualTo(1L);

    PipelineResult readResult = sdfReadPipeline.run();
    PipelineResult.State readState =
        readResult.waitUntilFinish(Duration.standardSeconds(options.getReadTimeout()));
    cancelIfTimeouted(readResult, readState);
    assertNotEquals(PipelineResult.State.FAILED, readState);
  }

  @Test
  public void testKafkaIOWriteWithErrorHandler() throws IOException {

    BadRecordErrorHandler<PCollection<Long>> eh =
        writePipeline.registerBadRecordErrorHandler(new ErrorSinkTransform());
    writePipeline
        .apply("Create single KV", Create.of(KV.of("key", 4L)))
        .apply(
            "Write to Kafka",
            KafkaIO.<String, Long>write()
                .withBootstrapServers(options.getKafkaBootstrapServerAddresses())
                .withKeySerializer(StringSerializer.class)
                .withValueSerializer(FailingLongSerializer.class)
                .withTopic(options.getKafkaTopic() + "-failingSerialization")
                .withBadRecordErrorHandler(eh));
    eh.close();

    PAssert.thatSingleton(Objects.requireNonNull(eh.getOutput())).isEqualTo(1L);

    PipelineResult writeResult = writePipeline.run();
    PipelineResult.State writeState = writeResult.waitUntilFinish();
    assertNotEquals(PipelineResult.State.FAILED, writeState);
  }

  // This test roundtrips a single KV<Null,Null> to verify that externalWithMetadata
  // can handle null keys and values correctly.
  @Test
  public void testKafkaIOExternalRoundtripWithMetadataAndNullKeysAndValues() throws IOException {

    writePipeline
        .apply(Create.of(KV.<byte[], byte[]>of(null, null)))
        .apply(
            "Write to Kafka", writeToKafka().withTopic(options.getKafkaTopic() + "-nullRoundTrip"));

    PCollection<Row> rows =
        readPipeline.apply(
            KafkaIO.<byte[], byte[]>read()
                .withBootstrapServers(options.getKafkaBootstrapServerAddresses())
                .withTopic(options.getKafkaTopic() + "-nullRoundTrip")
                .withConsumerConfigUpdates(ImmutableMap.of("auto.offset.reset", "earliest"))
                .withKeyDeserializerAndCoder(
                    ByteArrayDeserializer.class, NullableCoder.of(ByteArrayCoder.of()))
                .withValueDeserializerAndCoder(
                    ByteArrayDeserializer.class, NullableCoder.of(ByteArrayCoder.of()))
                .withMaxNumRecords(1)
                .externalWithMetadata());

    PAssert.thatSingleton(rows)
        .satisfies(
            actualRow -> {
              assertNull(actualRow.getString("key"));
              assertNull(actualRow.getString("value"));
              return null;
            });

    PipelineResult writeResult = writePipeline.run();
    writeResult.waitUntilFinish();

    PipelineResult readResult = readPipeline.run();
    PipelineResult.State readState =
        readResult.waitUntilFinish(Duration.standardSeconds(options.getReadTimeout()));

    cancelIfTimeouted(readResult, readState);
  }

  @Test
  public void testKafkaWithDynamicPartitions() throws IOException {
    AdminClient client =
        AdminClient.create(
            ImmutableMap.of("bootstrap.servers", options.getKafkaBootstrapServerAddresses()));
    String topicName = "DynamicTopicPartition-" + UUID.randomUUID();
    Map<Integer, String> records = new HashMap<>();
    for (int i = 0; i < 100; i++) {
      records.put(i, String.valueOf(i));
    }
    Map<Integer, String> moreRecords = new HashMap<>();
    for (int i = 100; i < 200; i++) {
      moreRecords.put(i, String.valueOf(i));
    }
    try {
      client.createTopics(ImmutableSet.of(new NewTopic(topicName, 1, (short) 1)));
      client.createPartitions(ImmutableMap.of(topicName, NewPartitions.increaseTo(1)));

      writePipeline
          .apply("Generate Write Elements", Create.of(records))
          .apply(
              "Write to Kafka",
              KafkaIO.<Integer, String>write()
                  .withBootstrapServers(options.getKafkaBootstrapServerAddresses())
                  .withTopic(topicName)
                  .withKeySerializer(IntegerSerializer.class)
                  .withValueSerializer(StringSerializer.class));

      writePipeline.run().waitUntilFinish(Duration.standardSeconds(15));

      Thread delayedWriteThread =
          new Thread(
              () -> {
                try {
                  Thread.sleep(20 * 1000); // wait 20 seconds before changing kafka
                } catch (InterruptedException e) {
                  throw new RuntimeException(e);
                }

                client.createPartitions(ImmutableMap.of(topicName, NewPartitions.increaseTo(2)));

                writePipeline
                    .apply("Second Pass generate Write Elements", Create.of(moreRecords))
                    .apply(
                        "Write more to Kafka",
                        KafkaIO.<Integer, String>write()
                            .withBootstrapServers(options.getKafkaBootstrapServerAddresses())
                            .withTopic(topicName)
                            .withKeySerializer(IntegerSerializer.class)
                            .withValueSerializer(StringSerializer.class));

                writePipeline.run().waitUntilFinish(Duration.standardSeconds(15));
              });

      delayedWriteThread.start();

      PCollection<Integer> values =
          sdfReadPipeline
              .apply(
                  "Read from Kafka",
                  KafkaIO.<Integer, String>read()
                      .withBootstrapServers(options.getKafkaBootstrapServerAddresses())
                      .withConsumerConfigUpdates(ImmutableMap.of("auto.offset.reset", "earliest"))
                      .withTopic(topicName)
                      .withDynamicRead(Duration.standardSeconds(5))
                      .withKeyDeserializer(IntegerDeserializer.class)
                      .withValueDeserializer(StringDeserializer.class))
              .apply("Key by Partition", ParDo.of(new KeyByPartition()))
              .apply(Window.into(FixedWindows.of(Duration.standardMinutes(1))))
              .apply("Group by Partition", GroupByKey.create())
              .apply("Get Partitions", Keys.create());

      PAssert.that(values).containsInAnyOrder(0, 1);

      PipelineResult readResult = sdfReadPipeline.run();

      PipelineResult.State readState =
          readResult.waitUntilFinish(Duration.standardSeconds(options.getReadTimeout() / 2));

      cancelIfTimeouted(readResult, readState);
      // Fail the test if pipeline failed.
      assertNotEquals(PipelineResult.State.FAILED, readState);
    } finally {
      client.deleteTopics(ImmutableSet.of(topicName));
    }
  }

  @Test
  public void testKafkaWithStopReadingFunction() {
    AlwaysStopCheckStopReadingFn checkStopReadingFn = new AlwaysStopCheckStopReadingFn();

    runWithStopReadingFn(checkStopReadingFn, "stop-reading", 0L);
  }

  private static class AlwaysStopCheckStopReadingFn implements CheckStopReadingFn {
    @Override
    public Boolean apply(TopicPartition input) {
      return true;
    }
  }

  @Test
  public void testKafkaWithDelayedStopReadingFunction() {
    DelayedCheckStopReadingFn checkStopReadingFn = new DelayedCheckStopReadingFn();

    runWithStopReadingFn(checkStopReadingFn, "delayed-stop-reading", sourceOptions.numRecords);
  }

  public static final Schema KAFKA_TOPIC_SCHEMA =
      Schema.builder()
          .addStringField("name")
          .addInt64Field("userId")
          .addInt64Field("age")
          .addBooleanField("ageIsEven")
          .addDoubleField("temperature")
          .addArrayField("childrenNames", Schema.FieldType.STRING)
          .build();

  public static final String SCHEMA_IN_JSON =
      "{\n"
          + "  \"type\": \"object\",\n"
          + "  \"properties\": {\n"
          + "    \"name\": {\n"
          + "      \"type\": \"string\"\n"
          + "    },\n"
          + "    \"userId\": {\n"
          + "      \"type\": \"integer\"\n"
          + "    },\n"
          + "    \"age\": {\n"
          + "      \"type\": \"integer\"\n"
          + "    },\n"
          + "    \"ageIsEven\": {\n"
          + "      \"type\": \"boolean\"\n"
          + "    },\n"
          + "    \"temperature\": {\n"
          + "      \"type\": \"number\"\n"
          + "    },\n"
          + "    \"childrenNames\": {\n"
          + "      \"type\": \"array\",\n"
          + "      \"items\": {\n"
          + "        \"type\": \"string\"\n"
          + "      }\n"
          + "    }\n"
          + "  }\n"
          + "}";

  private static final int FIVE_MINUTES_IN_MS = 5 * 60 * 1000;

  @Test(timeout = FIVE_MINUTES_IN_MS)
  public void testKafkaViaManagedSchemaTransformJson() {
    runReadWriteKafkaViaManagedSchemaTransforms(
        "JSON", SCHEMA_IN_JSON, JsonUtils.beamSchemaFromJsonSchema(SCHEMA_IN_JSON));
  }

  @Test(timeout = FIVE_MINUTES_IN_MS)
  public void testKafkaViaManagedSchemaTransformAvro() {
    runReadWriteKafkaViaManagedSchemaTransforms(
        "AVRO", AvroUtils.toAvroSchema(KAFKA_TOPIC_SCHEMA).toString(), KAFKA_TOPIC_SCHEMA);
  }

  public void runReadWriteKafkaViaManagedSchemaTransforms(
      String format, String schemaDefinition, Schema beamSchema) {
    String topicName = options.getKafkaTopic() + "-schema-transform" + UUID.randomUUID();
    PCollectionRowTuple.of(
            "input",
            writePipeline
                .apply("Generate records", GenerateSequence.from(0).to(1000))
                .apply(
                    "Transform to Beam Rows",
                    MapElements.into(TypeDescriptors.rows())
                        .via(
                            numb ->
                                Row.withSchema(beamSchema)
                                    .withFieldValue("name", numb.toString())
                                    .withFieldValue(
                                        "userId", Long.valueOf(numb.hashCode())) // User ID
                                    .withFieldValue("age", Long.valueOf(numb.intValue())) // Age
                                    .withFieldValue("ageIsEven", numb % 2 == 0) // ageIsEven
                                    .withFieldValue("temperature", new Random(numb).nextDouble())
                                    .withFieldValue(
                                        "childrenNames",
                                        Lists.newArrayList(
                                            Long.toString(numb + 1),
                                            Long.toString(numb + 2))) // childrenNames
                                    .build()))
                .setRowSchema(beamSchema))
        .apply(
            "Write to Kafka",
            Managed.write(Managed.KAFKA)
                .withConfig(
                    ImmutableMap.<String, Object>builder()
                        .put("topic", topicName)
                        .put("bootstrap_servers", options.getKafkaBootstrapServerAddresses())
                        .put("format", format)
                        .build()));

    PAssert.that(
            PCollectionRowTuple.empty(readPipeline)
                .apply(
                    "Read from unbounded Kafka",
                    // A timeout of 30s for local, container-based tests, and 2 minutes for
                    // real-kafka tests.
                    Managed.read(Managed.KAFKA)
                        .withConfig(
                            ImmutableMap.<String, Object>builder()
                                .put("format", format)
                                .put("auto_offset_reset_config", "earliest")
                                .put("schema", schemaDefinition)
                                .put("topic", topicName)
                                .put(
                                    "bootstrap_servers", options.getKafkaBootstrapServerAddresses())
                                .put(
                                    "max_read_time_seconds",
                                    options.isWithTestcontainers() ? 30 : 120)
                                .build()))
                .get("output"))
        .containsInAnyOrder(
            LongStream.range(0L, 1000L)
                .<Row>mapToObj(
                    numb ->
                        Row.withSchema(beamSchema)
                            .withFieldValue("name", Long.toString(numb)) // Name
                            .withFieldValue("userId", Long.valueOf(Long.hashCode(numb))) // User ID
                            .withFieldValue("age", Long.valueOf(numb)) // Age
                            .withFieldValue("ageIsEven", numb % 2 == 0) // ageIsEven
                            .withFieldValue("temperature", new Random(numb).nextDouble())
                            .withFieldValue(
                                "childrenNames",
                                Lists.newArrayList(
                                    Long.toString(numb + 1),
                                    Long.toString(numb + 2))) // childrenNames
                            .build())
                .collect(Collectors.toList()));

    PipelineResult writeResult = writePipeline.run();
    writeResult.waitUntilFinish();

    PipelineResult readResult = readPipeline.run();
    readResult.waitUntilFinish(Duration.standardSeconds(options.getReadTimeout()));
    assertEquals(PipelineResult.State.DONE, readResult.getState());
  }

  private static class DelayedCheckStopReadingFn implements CheckStopReadingFn {
    int checkCount = 0;

    @Override
    public Boolean apply(TopicPartition input) {
      if (checkCount >= 10) {
        return true;
      }
      checkCount++;
      return false;
    }
  }

  private void runWithStopReadingFn(
      CheckStopReadingFn function, String topicSuffix, Long expectedCount) {
    writePipeline
        .apply("Generate records", Read.from(new SyntheticBoundedSource(sourceOptions)))
        .apply("Measure write time", ParDo.of(new TimeMonitor<>(NAMESPACE, WRITE_TIME_METRIC_NAME)))
        .apply(
            "Write to Kafka",
            writeToKafka().withTopic(options.getKafkaTopic() + "-" + topicSuffix));

    readPipeline.getOptions().as(Options.class).setStreaming(true);
    PCollection<Long> count =
        readPipeline
            .apply(
                "Read from unbounded Kafka",
                readFromKafka()
                    .withTopic(options.getKafkaTopic() + "-" + topicSuffix)
                    .withCheckStopReadingFn(function))
            .apply(
                "Measure read time", ParDo.of(new TimeMonitor<>(NAMESPACE, READ_TIME_METRIC_NAME)))
            .apply("Window", Window.into(CalendarWindows.years(1)))
            .apply(
                "Counting element",
                Combine.globally(Count.<KafkaRecord<byte[], byte[]>>combineFn()).withoutDefaults());

    if (expectedCount == 0L) {
      PAssert.that(count).empty();
    } else {
      PAssert.thatSingleton(count).isEqualTo(expectedCount);
    }

    PipelineResult writeResult = writePipeline.run();
    writeResult.waitUntilFinish();

    PipelineResult readResult = readPipeline.run();
    readResult.waitUntilFinish(Duration.standardSeconds(options.getReadTimeout()));
  }

  @Test
  public void testWatermarkUpdateWithSparseMessages() throws IOException, InterruptedException {
    AdminClient client =
        AdminClient.create(
            ImmutableMap.of("bootstrap.servers", options.getKafkaBootstrapServerAddresses()));

    String topicName = "SparseDataTopicPartition-" + UUID.randomUUID();
    Map<Integer, String> records = new HashMap<>();
    for (int i = 1; i <= 5; i++) {
      records.put(i, String.valueOf(i));
    }

    try {
      client.createTopics(ImmutableSet.of(new NewTopic(topicName, 1, (short) 1)));

      writePipeline
          .apply("Generate Write Elements", Create.of(records))
          .apply(
              "Write to Kafka",
              KafkaIO.<Integer, String>write()
                  .withBootstrapServers(options.getKafkaBootstrapServerAddresses())
                  .withTopic(topicName)
                  .withKeySerializer(IntegerSerializer.class)
                  .withValueSerializer(StringSerializer.class));

      writePipeline.run().waitUntilFinish(Duration.standardSeconds(15));

      client.createPartitions(ImmutableMap.of(topicName, NewPartitions.increaseTo(3)));

      sdfReadPipeline
          .apply(
              "Read from Kafka",
              KafkaIO.<Integer, String>read()
                  .withBootstrapServers(options.getKafkaBootstrapServerAddresses())
                  .withConsumerConfigUpdates(ImmutableMap.of("auto.offset.reset", "earliest"))
                  .withTopic(topicName)
                  .withKeyDeserializer(IntegerDeserializer.class)
                  .withValueDeserializer(StringDeserializer.class)
                  .withoutMetadata())
          .apply(Window.into(FixedWindows.of(Duration.standardMinutes(1))))
          .apply("GroupKey", GroupByKey.create())
          .apply("GetValues", Values.create())
          .apply("Flatten", Flatten.iterables())
          .apply("LogValues", ParDo.of(new LogFn()));

      PipelineResult readResult = sdfReadPipeline.run();

      Thread.sleep(options.getReadTimeout() * 1000 * 2);

      for (String value : records.values()) {
        kafkaIOITExpectedLogs.verifyError(value);
      }

      // Only waiting 5 seconds here because we don't expect any processing at this point
      PipelineResult.State readState = readResult.waitUntilFinish(Duration.standardSeconds(5));

      cancelIfTimeouted(readResult, readState);
      // Fail the test if pipeline failed.
      assertNotEquals(readState, PipelineResult.State.FAILED);
    } finally {
      client.deleteTopics(ImmutableSet.of(topicName));
    }
  }

  @Ignore(
      "Test is ignored until GMK is utilized as part of this test suite (https://github.com/apache/beam/issues/32721).")
  @Test
  public void testReadAndWriteFromKafkaIOWithGCPApplicationDefaultCredentials() throws IOException {
    AdminClient client =
        AdminClient.create(
            ImmutableMap.of("bootstrap.servers", options.getKafkaBootstrapServerAddresses()));

    String topicName = "TestApplicationDefaultCreds-" + UUID.randomUUID();
    Map<Integer, String> records = new HashMap<>();
    for (int i = 0; i < 5; i++) {
      records.put(i, String.valueOf(i));
    }

    try {
      client.createTopics(ImmutableSet.of(new NewTopic(topicName, 1, (short) 1)));

      writePipeline
          .apply("Generate Write Elements", Create.of(records))
          .apply(
              "Write to Kafka",
              KafkaIO.<Integer, String>write()
                  .withBootstrapServers(options.getKafkaBootstrapServerAddresses())
                  .withTopic(topicName)
                  .withKeySerializer(IntegerSerializer.class)
                  .withValueSerializer(StringSerializer.class)
                  .withGCPApplicationDefaultCredentials());

      writePipeline.run().waitUntilFinish(Duration.standardSeconds(15));

      client.createPartitions(ImmutableMap.of(topicName, NewPartitions.increaseTo(3)));

      sdfReadPipeline.apply(
          "Read from Kafka",
          KafkaIO.<Integer, String>read()
              .withBootstrapServers(options.getKafkaBootstrapServerAddresses())
              .withConsumerConfigUpdates(ImmutableMap.of("auto.offset.reset", "earliest"))
              .withTopic(topicName)
              .withKeyDeserializer(IntegerDeserializer.class)
              .withValueDeserializer(StringDeserializer.class)
              .withGCPApplicationDefaultCredentials()
              .withoutMetadata());

      PipelineResult readResult = sdfReadPipeline.run();

      // Only waiting 5 seconds here because we don't expect any processing at this point
      PipelineResult.State readState = readResult.waitUntilFinish(Duration.standardSeconds(5));

      cancelIfTimeouted(readResult, readState);
      // Fail the test if pipeline failed.
      assertNotEquals(readState, PipelineResult.State.FAILED);
    } finally {
      client.deleteTopics(ImmutableSet.of(topicName));
    }
  }

  private static class KeyByPartition
      extends DoFn<KafkaRecord<Integer, String>, KV<Integer, KafkaRecord<Integer, String>>> {

    @ProcessElement
    public void processElement(
        @Element KafkaRecord<Integer, String> record,
        OutputReceiver<KV<Integer, KafkaRecord<Integer, String>>> receiver) {
      receiver.output(KV.of(record.getPartition(), record));
    }
  }

  private Set<NamedTestResult> readMetrics(PipelineResult writeResult, PipelineResult readResult) {
    BiFunction<MetricsReader, String, NamedTestResult> supplier =
        (reader, metricName) -> {
          long start = reader.getStartTimeMetric(metricName);
          long end = reader.getEndTimeMetric(metricName);
          return NamedTestResult.create(TEST_ID, TIMESTAMP, metricName, (end - start) / 1e3);
        };

    NamedTestResult writeTime =
        supplier.apply(new MetricsReader(writeResult, NAMESPACE), WRITE_TIME_METRIC_NAME);
    NamedTestResult readTime =
        supplier.apply(new MetricsReader(readResult, NAMESPACE), READ_TIME_METRIC_NAME);
    NamedTestResult runTime =
        NamedTestResult.create(
            TEST_ID, TIMESTAMP, RUN_TIME_METRIC_NAME, writeTime.getValue() + readTime.getValue());

    return ImmutableSet.of(readTime, writeTime, runTime);
  }

  private void cancelIfTimeouted(PipelineResult readResult, PipelineResult.State readState)
      throws IOException {

    // TODO(lgajowy) this solution works for dataflow only - it returns null when
    //  waitUntilFinish(Duration duration) exceeds provided duration.
    if (readState == null) {
      readResult.cancel();
    }
  }

  /** Delete the topic after test run. */
  private void tearDownTopic(String topicName) {
    AdminClient client =
        AdminClient.create(
            ImmutableMap.of("bootstrap.servers", options.getKafkaBootstrapServerAddresses()));
    client.deleteTopics(Collections.singleton(topicName));
  }

  private KafkaIO.Write<byte[], byte[]> writeToKafka() {
    return KafkaIO.<byte[], byte[]>write()
        .withBootstrapServers(options.getKafkaBootstrapServerAddresses())
        .withKeySerializer(ByteArraySerializer.class)
        .withValueSerializer(ByteArraySerializer.class)
        .withProducerConfigUpdates(
            ImmutableMap.of(
                ProducerConfig.RETRIES_CONFIG, RETRIES_CONFIG,
                ProducerConfig.REQUEST_TIMEOUT_MS_CONFIG, REQUEST_TIMEOUT_MS_CONFIG,
                ProducerConfig.MAX_BLOCK_MS_CONFIG, MAX_BLOCK_MS_CONFIG,
                ProducerConfig.BUFFER_MEMORY_CONFIG, BUFFER_MEMORY_CONFIG,
                ProducerConfig.RETRY_BACKOFF_MS_CONFIG, RETRY_BACKOFF_MS_CONFIG));
  }

  private KafkaIO.Read<byte[], byte[]> readFromBoundedKafka() {
    return readFromKafka().withMaxNumRecords(sourceOptions.numRecords);
  }

  private KafkaIO.Read<byte[], byte[]> readFromKafka() {
    return KafkaIO.readBytes()
        .withBootstrapServers(options.getKafkaBootstrapServerAddresses())
        .withConsumerConfigUpdates(ImmutableMap.of("auto.offset.reset", "earliest"));
  }

  /** Pipeline options specific for this test. */
  public interface Options extends IOTestPipelineOptions, StreamingOptions {

    @Description("Options for synthetic source.")
    @Validation.Required
    String getSourceOptions();

    void setSourceOptions(String sourceOptions);

    @Description("Kafka bootstrap server addresses")
    @Default.String("localhost:9092")
    String getKafkaBootstrapServerAddresses();

    void setKafkaBootstrapServerAddresses(String address);

    @Description("Kafka topic")
    @Validation.Required
    String getKafkaTopic();

    void setKafkaTopic(String topic);

    @Description("Time to wait for the events to be processed by the read pipeline (in seconds)")
    @Validation.Required
    Integer getReadTimeout();

    void setReadTimeout(Integer readTimeout);

    @Description("Whether to use testcontainers")
    @Default.Boolean(false)
    Boolean isWithTestcontainers();

    void setWithTestcontainers(Boolean withTestcontainers);

    @Description("Kafka container version in format 'X.Y.Z'. Use when useTestcontainers is true")
    @Nullable
    String getKafkaContainerVersion();

    void setKafkaContainerVersion(String kafkaContainerVersion);
  }

  private static void setupKafkaContainer() {
    kafkaContainer =
        new KafkaContainer(
            DockerImageName.parse("confluentinc/cp-kafka")
                .withTag(options.getKafkaContainerVersion()));
    // Adding startup attempts to try and deflake
    kafkaContainer.withStartupAttempts(3);
    kafkaContainer.start();
    options.setKafkaBootstrapServerAddresses(kafkaContainer.getBootstrapServers());
  }

  @Test
  public void testCustomRowDeserializerWithViaSDF() throws IOException {
    // This test verifies that the SDF implementation of KafkaIO correctly handles
    // custom deserializers with explicit coders. It uses a Row deserializer which
    // requires an explicit coder to be provided since Beam cannot infer one automatically.
    // The test ensures that both the deserializer and coder are properly passed to
    // the ReadSourceDescriptors transform.

    // Create a simple Row schema for test
    Schema testSchema = Schema.builder().addStringField("field1").addInt32Field("field2").build();

    RowCoder rowCoder = RowCoder.of(testSchema);

    // Set up sample data
    String testId = UUID.randomUUID().toString();
    String topicName = options.getKafkaTopic() + "-row-deserializer-" + testId;

    // Create test data
    Map<String, Row> testData = new HashMap<>();
    for (int i = 0; i < 5; i++) {
      testData.put(
          "key" + i,
          Row.withSchema(testSchema)
              .withFieldValue("field1", "value" + i)
              .withFieldValue("field2", i)
              .build());
    }

    // Write the test data to Kafka using a custom serializer
    writePipeline
        .apply("Create test data", Create.of(testData))
        .apply(
            "Write to Kafka",
            KafkaIO.<String, Row>write()
                .withBootstrapServers(options.getKafkaBootstrapServerAddresses())
                .withTopic(topicName)
                .withKeySerializer(StringSerializer.class)
                .withValueSerializer(RowSerializer.class)
                .withProducerConfigUpdates(ImmutableMap.of("test.schema", testSchema.toString())));

    PipelineResult writeResult = writePipeline.run();
    writeResult.waitUntilFinish();

    // Read the data using SDF-based KafkaIO with a custom deserializer
    PCollection<KV<String, Row>> resultSDF =
        sdfReadPipeline.apply(
            "Read from Kafka via SDF",
            KafkaIO.<String, Row>read()
                .withBootstrapServers(options.getKafkaBootstrapServerAddresses())
                .withTopic(topicName)
                .withConsumerConfigUpdates(
                    ImmutableMap.of(
                        "auto.offset.reset", "earliest", "test.schema", testSchema.toString()))
                .withKeyDeserializer(StringDeserializer.class)
                .withValueDeserializerAndCoder(RowDeserializer.class, rowCoder)
                .withoutMetadata());

    // Compare with the original data
    PAssert.that(resultSDF)
        .containsInAnyOrder(
            testData.entrySet().stream()
                .map(entry -> KV.of(entry.getKey(), entry.getValue()))
                .collect(Collectors.toList()));

    // Run and verify
    PipelineResult resultSDFResult = sdfReadPipeline.run();
    PipelineResult.State resultSDFState =
        resultSDFResult.waitUntilFinish(Duration.standardSeconds(options.getReadTimeout()));
    cancelIfTimeouted(resultSDFResult, resultSDFState);
    assertNotEquals(PipelineResult.State.FAILED, resultSDFState);

    // Clean up
    tearDownTopic(topicName);
  }

  /** A custom serializer for Row objects. */
  public static class RowSerializer implements Serializer<Row> {
    private Schema schema;
    private final ObjectMapper mapper = new ObjectMapper();

    @Override
    public void configure(Map<String, ?> configs, boolean isKey) {
      String schemaString = (String) configs.get("test.schema");
      if (schemaString != null) {
        // Use a more direct method to parse schema from string
        try {
          this.schema = Schema.builder().addStringField("field1").addInt32Field("field2").build();
        } catch (Exception e) {
          throw new RuntimeException("Error parsing schema", e);
        }
      }
    }

    @Override
    public byte[] serialize(String topic, Row data) {
      if (data == null) {
        return null;
      }
      // Simple JSON serialization for test purposes
      try {
        // Ensure we're using the schema
        if (schema != null && !schema.equals(data.getSchema())) {
          throw new RuntimeException("Schema mismatch: " + schema + " vs " + data.getSchema());
        }
        return mapper.writeValueAsBytes(data.getValues());
      } catch (Exception e) {
        throw new RuntimeException("Error serializing Row to JSON", e);
      }
    }

    @Override
    public void close() {}
  }

  /** A custom deserializer for Row objects. */
  public static class RowDeserializer implements Deserializer<Row> {
    private Schema schema;
    private final ObjectMapper mapper = new ObjectMapper();

    @Override
    public void configure(Map<String, ?> configs, boolean isKey) {
      String schemaString = (String) configs.get("test.schema");
      if (schemaString != null) {
        // Use a more direct method to parse schema from string
        try {
          this.schema = Schema.builder().addStringField("field1").addInt32Field("field2").build();
        } catch (Exception e) {
          throw new RuntimeException("Error parsing schema", e);
        }
      }
    }

    @Override
    public Row deserialize(String topic, byte[] data) {
      if (data == null || schema == null) {
        return null;
      }
      // Simple JSON deserialization for test purposes
      try {
        Object[] values = mapper.readValue(data, Object[].class);
        return Row.withSchema(schema)
            .withFieldValue("field1", values[0].toString())
            .withFieldValue("field2", Integer.parseInt(values[1].toString()))
            .build();
      } catch (Exception e) {
        throw new RuntimeException("Error deserializing JSON to Row", e);
      }
    }

    @Override
    public void close() {}
  }
}<|MERGE_RESOLUTION|>--- conflicted
+++ resolved
@@ -217,7 +217,6 @@
   }
 
   @Test
-<<<<<<< HEAD
   public void testKafkaIOFailsFastWithInvalidPartitions() throws IOException {
     thrown.expect(Pipeline.PipelineExecutionException.class);
     thrown.expectMessage(
@@ -336,8 +335,6 @@
   }
 
   @Test
-=======
->>>>>>> 56f1aa1b
   public void testKafkaIOReadsAndWritesCorrectlyInStreaming() throws IOException {
     // Use batch pipeline to write records.
     writePipeline
