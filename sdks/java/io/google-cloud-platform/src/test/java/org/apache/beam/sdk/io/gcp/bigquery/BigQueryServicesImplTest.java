/*
 * Licensed to the Apache Software Foundation (ASF) under one
 * or more contributor license agreements.  See the NOTICE file
 * distributed with this work for additional information
 * regarding copyright ownership.  The ASF licenses this file
 * to you under the Apache License, Version 2.0 (the
 * "License"); you may not use this file except in compliance
 * with the License.  You may obtain a copy of the License at
 *
 *     http://www.apache.org/licenses/LICENSE-2.0
 *
 * Unless required by applicable law or agreed to in writing, software
 * distributed under the License is distributed on an "AS IS" BASIS,
 * WITHOUT WARRANTIES OR CONDITIONS OF ANY KIND, either express or implied.
 * See the License for the specific language governing permissions and
 * limitations under the License.
 */
package org.apache.beam.sdk.io.gcp.bigquery;

import static org.apache.beam.vendor.guava.v26_0_jre.com.google.common.base.Verify.verifyNotNull;
import static org.hamcrest.Matchers.containsString;
import static org.hamcrest.Matchers.instanceOf;
import static org.hamcrest.Matchers.is;
import static org.junit.Assert.assertEquals;
import static org.junit.Assert.assertFalse;
import static org.junit.Assert.assertNull;
import static org.junit.Assert.assertThat;
import static org.junit.Assert.assertTrue;
import static org.junit.Assert.fail;
import static org.mockito.Mockito.mock;
import static org.mockito.Mockito.times;
import static org.mockito.Mockito.verify;
import static org.mockito.Mockito.when;

import com.google.api.client.googleapis.json.GoogleJsonError;
import com.google.api.client.googleapis.json.GoogleJsonError.ErrorInfo;
import com.google.api.client.googleapis.json.GoogleJsonErrorContainer;
import com.google.api.client.googleapis.json.GoogleJsonResponseException;
import com.google.api.client.http.HttpResponseException;
import com.google.api.client.http.LowLevelHttpResponse;
import com.google.api.client.json.GenericJson;
import com.google.api.client.json.Json;
import com.google.api.client.json.jackson2.JacksonFactory;
import com.google.api.client.testing.http.MockHttpTransport;
import com.google.api.client.testing.http.MockLowLevelHttpRequest;
import com.google.api.client.testing.util.MockSleeper;
import com.google.api.client.util.BackOff;
import com.google.api.client.util.Sleeper;
import com.google.api.services.bigquery.Bigquery;
import com.google.api.services.bigquery.model.ErrorProto;
import com.google.api.services.bigquery.model.Job;
import com.google.api.services.bigquery.model.JobReference;
import com.google.api.services.bigquery.model.JobStatus;
import com.google.api.services.bigquery.model.Table;
import com.google.api.services.bigquery.model.TableDataInsertAllRequest;
import com.google.api.services.bigquery.model.TableDataInsertAllResponse;
import com.google.api.services.bigquery.model.TableDataInsertAllResponse.InsertErrors;
import com.google.api.services.bigquery.model.TableDataList;
import com.google.api.services.bigquery.model.TableFieldSchema;
import com.google.api.services.bigquery.model.TableReference;
import com.google.api.services.bigquery.model.TableRow;
import com.google.api.services.bigquery.model.TableSchema;
import com.google.cloud.hadoop.util.ApiErrorExtractor;
import com.google.cloud.hadoop.util.RetryBoundedBackOff;
import java.io.ByteArrayInputStream;
import java.io.IOException;
import java.io.InputStream;
import java.util.ArrayList;
import java.util.List;
import org.apache.beam.sdk.extensions.gcp.util.BackOffAdapter;
import org.apache.beam.sdk.extensions.gcp.util.FastNanoClockAndSleeper;
import org.apache.beam.sdk.extensions.gcp.util.RetryHttpRequestInitializer;
import org.apache.beam.sdk.extensions.gcp.util.Transport;
import org.apache.beam.sdk.io.gcp.bigquery.BigQueryServicesImpl.DatasetServiceImpl;
import org.apache.beam.sdk.io.gcp.bigquery.BigQueryServicesImpl.JobServiceImpl;
import org.apache.beam.sdk.options.PipelineOptionsFactory;
import org.apache.beam.sdk.testing.ExpectedLogs;
import org.apache.beam.sdk.transforms.windowing.GlobalWindow;
import org.apache.beam.sdk.transforms.windowing.PaneInfo;
import org.apache.beam.sdk.util.FluentBackoff;
import org.apache.beam.sdk.values.ValueInSingleWindow;
import org.apache.beam.vendor.guava.v26_0_jre.com.google.common.collect.ImmutableList;
import org.apache.beam.vendor.guava.v26_0_jre.com.google.common.collect.Lists;
import org.joda.time.Duration;
import org.junit.Before;
import org.junit.Rule;
import org.junit.Test;
import org.junit.rules.ExpectedException;
import org.junit.runner.RunWith;
import org.junit.runners.JUnit4;
import org.mockito.Mock;
import org.mockito.MockitoAnnotations;

/** Tests for {@link BigQueryServicesImpl}. */
@RunWith(JUnit4.class)
public class BigQueryServicesImplTest {
  @Rule public ExpectedException thrown = ExpectedException.none();
  @Rule public ExpectedLogs expectedLogs = ExpectedLogs.none(BigQueryServicesImpl.class);
  @Mock private LowLevelHttpResponse response;
  private MockLowLevelHttpRequest request;
  private Bigquery bigquery;

  @Before
  public void setUp() {
    MockitoAnnotations.initMocks(this);

    // Set up the MockHttpRequest for future inspection
    request =
        new MockLowLevelHttpRequest() {
          @Override
          public LowLevelHttpResponse execute() throws IOException {
            return response;
          }
        };

    // A mock transport that lets us mock the API responses.
    MockHttpTransport transport =
        new MockHttpTransport.Builder().setLowLevelHttpRequest(request).build();

    // A sample BigQuery API client that uses default JsonFactory and RetryHttpInitializer.
    bigquery =
        new Bigquery.Builder(
                transport, Transport.getJsonFactory(), new RetryHttpRequestInitializer())
            .build();
  }

  /** Tests that {@link BigQueryServicesImpl.JobServiceImpl#startLoadJob} succeeds. */
  @Test
  public void testStartLoadJobSucceeds() throws IOException, InterruptedException {
    Job testJob = new Job();
    JobReference jobRef = new JobReference();
    jobRef.setJobId("jobId");
    jobRef.setProjectId("projectId");
    testJob.setJobReference(jobRef);

    when(response.getContentType()).thenReturn(Json.MEDIA_TYPE);
    when(response.getStatusCode()).thenReturn(200);
    when(response.getContent()).thenReturn(toStream(testJob));

    Sleeper sleeper = new FastNanoClockAndSleeper();
    JobServiceImpl.startJob(
        testJob,
        new ApiErrorExtractor(),
        bigquery,
        sleeper,
        BackOffAdapter.toGcpBackOff(FluentBackoff.DEFAULT.backoff()));

    verify(response, times(1)).getStatusCode();
    verify(response, times(1)).getContent();
    verify(response, times(1)).getContentType();
    expectedLogs.verifyInfo(String.format("Started BigQuery job: %s", jobRef));
  }

  /**
   * Tests that {@link BigQueryServicesImpl.JobServiceImpl#startLoadJob} succeeds with an already
   * exist job.
   */
  @Test
  public void testStartLoadJobSucceedsAlreadyExists() throws IOException, InterruptedException {
    Job testJob = new Job();
    JobReference jobRef = new JobReference();
    jobRef.setJobId("jobId");
    jobRef.setProjectId("projectId");
    testJob.setJobReference(jobRef);

    when(response.getStatusCode()).thenReturn(409); // 409 means already exists

    Sleeper sleeper = new FastNanoClockAndSleeper();
    JobServiceImpl.startJob(
        testJob,
        new ApiErrorExtractor(),
        bigquery,
        sleeper,
        BackOffAdapter.toGcpBackOff(FluentBackoff.DEFAULT.backoff()));

    verify(response, times(1)).getStatusCode();
    verify(response, times(1)).getContent();
    verify(response, times(1)).getContentType();
    expectedLogs.verifyNotLogged("Started BigQuery job");
  }

  /** Tests that {@link BigQueryServicesImpl.JobServiceImpl#startLoadJob} succeeds with a retry. */
  @Test
  public void testStartLoadJobRetry() throws IOException, InterruptedException {
    Job testJob = new Job();
    JobReference jobRef = new JobReference();
    jobRef.setJobId("jobId");
    jobRef.setProjectId("projectId");
    testJob.setJobReference(jobRef);

    // First response is 403 rate limited, second response has valid payload.
    when(response.getContentType()).thenReturn(Json.MEDIA_TYPE);
    when(response.getStatusCode()).thenReturn(403).thenReturn(200);
    when(response.getContent())
        .thenReturn(toStream(errorWithReasonAndStatus("rateLimitExceeded", 403)))
        .thenReturn(toStream(testJob));

    Sleeper sleeper = new FastNanoClockAndSleeper();
    JobServiceImpl.startJob(
        testJob,
        new ApiErrorExtractor(),
        bigquery,
        sleeper,
        BackOffAdapter.toGcpBackOff(FluentBackoff.DEFAULT.backoff()));

    verify(response, times(2)).getStatusCode();
    verify(response, times(2)).getContent();
    verify(response, times(2)).getContentType();
  }

  /** Tests that {@link BigQueryServicesImpl.JobServiceImpl#pollJob} succeeds. */
  @Test
  public void testPollJobSucceeds() throws IOException, InterruptedException {
    Job testJob = new Job();
    testJob.setStatus(new JobStatus().setState("DONE"));

    when(response.getContentType()).thenReturn(Json.MEDIA_TYPE);
    when(response.getStatusCode()).thenReturn(200);
    when(response.getContent()).thenReturn(toStream(testJob));

    BigQueryServicesImpl.JobServiceImpl jobService =
        new BigQueryServicesImpl.JobServiceImpl(bigquery);
    JobReference jobRef = new JobReference().setProjectId("projectId").setJobId("jobId");
    Job job = jobService.pollJob(jobRef, Sleeper.DEFAULT, BackOff.ZERO_BACKOFF);

    assertEquals(testJob, job);
    verify(response, times(1)).getStatusCode();
    verify(response, times(1)).getContent();
    verify(response, times(1)).getContentType();
  }

  /** Tests that {@link BigQueryServicesImpl.JobServiceImpl#pollJob} fails. */
  @Test
  public void testPollJobFailed() throws IOException, InterruptedException {
    Job testJob = new Job();
    testJob.setStatus(new JobStatus().setState("DONE").setErrorResult(new ErrorProto()));

    when(response.getContentType()).thenReturn(Json.MEDIA_TYPE);
    when(response.getStatusCode()).thenReturn(200);
    when(response.getContent()).thenReturn(toStream(testJob));

    BigQueryServicesImpl.JobServiceImpl jobService =
        new BigQueryServicesImpl.JobServiceImpl(bigquery);
    JobReference jobRef = new JobReference().setProjectId("projectId").setJobId("jobId");
    Job job = jobService.pollJob(jobRef, Sleeper.DEFAULT, BackOff.ZERO_BACKOFF);

    assertEquals(testJob, job);
    verify(response, times(1)).getStatusCode();
    verify(response, times(1)).getContent();
    verify(response, times(1)).getContentType();
  }

  /** Tests that {@link BigQueryServicesImpl.JobServiceImpl#pollJob} returns UNKNOWN. */
  @Test
  public void testPollJobUnknown() throws IOException, InterruptedException {
    Job testJob = new Job();
    testJob.setStatus(new JobStatus());

    when(response.getContentType()).thenReturn(Json.MEDIA_TYPE);
    when(response.getStatusCode()).thenReturn(200);
    when(response.getContent()).thenReturn(toStream(testJob));

    BigQueryServicesImpl.JobServiceImpl jobService =
        new BigQueryServicesImpl.JobServiceImpl(bigquery);
    JobReference jobRef = new JobReference().setProjectId("projectId").setJobId("jobId");
    Job job = jobService.pollJob(jobRef, Sleeper.DEFAULT, BackOff.STOP_BACKOFF);

    assertEquals(null, job);
    verify(response, times(1)).getStatusCode();
    verify(response, times(1)).getContent();
    verify(response, times(1)).getContentType();
  }

  @Test
  public void testGetJobSucceeds() throws Exception {
    Job testJob = new Job();
    testJob.setStatus(new JobStatus());

    when(response.getContentType()).thenReturn(Json.MEDIA_TYPE);
    when(response.getStatusCode()).thenReturn(200);
    when(response.getContent()).thenReturn(toStream(testJob));

    BigQueryServicesImpl.JobServiceImpl jobService =
        new BigQueryServicesImpl.JobServiceImpl(bigquery);
    JobReference jobRef = new JobReference().setProjectId("projectId").setJobId("jobId");
    Job job = jobService.getJob(jobRef, Sleeper.DEFAULT, BackOff.ZERO_BACKOFF);

    assertEquals(testJob, job);
    verify(response, times(1)).getStatusCode();
    verify(response, times(1)).getContent();
    verify(response, times(1)).getContentType();
  }

  @Test
  public void testGetJobNotFound() throws Exception {
    when(response.getContentType()).thenReturn(Json.MEDIA_TYPE);
    when(response.getStatusCode()).thenReturn(404);

    BigQueryServicesImpl.JobServiceImpl jobService =
        new BigQueryServicesImpl.JobServiceImpl(bigquery);
    JobReference jobRef = new JobReference().setProjectId("projectId").setJobId("jobId");
    Job job = jobService.getJob(jobRef, Sleeper.DEFAULT, BackOff.ZERO_BACKOFF);

    assertEquals(null, job);
    verify(response, times(1)).getStatusCode();
    verify(response, times(1)).getContent();
    verify(response, times(1)).getContentType();
  }

  @Test
  public void testGetJobThrows() throws Exception {
    when(response.getContentType()).thenReturn(Json.MEDIA_TYPE);
    when(response.getStatusCode()).thenReturn(401);

    BigQueryServicesImpl.JobServiceImpl jobService =
        new BigQueryServicesImpl.JobServiceImpl(bigquery);
    JobReference jobRef = new JobReference().setProjectId("projectId").setJobId("jobId");
    thrown.expect(IOException.class);
    thrown.expectMessage(String.format("Unable to find BigQuery job: %s", jobRef));

    jobService.getJob(jobRef, Sleeper.DEFAULT, BackOff.STOP_BACKOFF);
  }

  @Test
  public void testGetTableSucceeds() throws Exception {
    TableReference tableRef =
        new TableReference()
            .setProjectId("projectId")
            .setDatasetId("datasetId")
            .setTableId("tableId");

    Table testTable = new Table();
    testTable.setTableReference(tableRef);

    when(response.getContentType()).thenReturn(Json.MEDIA_TYPE);
    when(response.getStatusCode()).thenReturn(403).thenReturn(200);
    when(response.getContent())
        .thenReturn(toStream(errorWithReasonAndStatus("rateLimitExceeded", 403)))
        .thenReturn(toStream(testTable));

    BigQueryServicesImpl.DatasetServiceImpl datasetService =
        new BigQueryServicesImpl.DatasetServiceImpl(bigquery, PipelineOptionsFactory.create());

    Table table = datasetService.getTable(tableRef, null, BackOff.ZERO_BACKOFF, Sleeper.DEFAULT);

    assertEquals(testTable, table);
    verify(response, times(2)).getStatusCode();
    verify(response, times(2)).getContent();
    verify(response, times(2)).getContentType();
  }

  @Test
  public void testGetTableNotFound() throws IOException, InterruptedException {
    when(response.getContentType()).thenReturn(Json.MEDIA_TYPE);
    when(response.getStatusCode()).thenReturn(404);

    BigQueryServicesImpl.DatasetServiceImpl datasetService =
        new BigQueryServicesImpl.DatasetServiceImpl(bigquery, PipelineOptionsFactory.create());

    TableReference tableRef =
        new TableReference()
            .setProjectId("projectId")
            .setDatasetId("datasetId")
            .setTableId("tableId");
    Table table = datasetService.getTable(tableRef, null, BackOff.ZERO_BACKOFF, Sleeper.DEFAULT);

    assertNull(table);
    verify(response, times(1)).getStatusCode();
    verify(response, times(1)).getContent();
    verify(response, times(1)).getContentType();
  }

  @Test
  public void testGetTableThrows() throws Exception {
    when(response.getContentType()).thenReturn(Json.MEDIA_TYPE);
    when(response.getStatusCode()).thenReturn(401);

    TableReference tableRef =
        new TableReference()
            .setProjectId("projectId")
            .setDatasetId("datasetId")
            .setTableId("tableId");

    thrown.expect(IOException.class);
    thrown.expectMessage(String.format("Unable to get table: %s", tableRef.getTableId()));

    BigQueryServicesImpl.DatasetServiceImpl datasetService =
        new BigQueryServicesImpl.DatasetServiceImpl(bigquery, PipelineOptionsFactory.create());
    datasetService.getTable(tableRef, null, BackOff.STOP_BACKOFF, Sleeper.DEFAULT);
  }

  @Test
  public void testIsTableEmptySucceeds() throws Exception {
    TableReference tableRef =
        new TableReference()
            .setProjectId("projectId")
            .setDatasetId("datasetId")
            .setTableId("tableId");

    TableDataList testDataList = new TableDataList().setRows(ImmutableList.of(new TableRow()));

    // First response is 403 rate limited, second response has valid payload.
    when(response.getContentType()).thenReturn(Json.MEDIA_TYPE);
    when(response.getStatusCode()).thenReturn(403).thenReturn(200);
    when(response.getContent())
        .thenReturn(toStream(errorWithReasonAndStatus("rateLimitExceeded", 403)))
        .thenReturn(toStream(testDataList));

    BigQueryServicesImpl.DatasetServiceImpl datasetService =
        new BigQueryServicesImpl.DatasetServiceImpl(bigquery, PipelineOptionsFactory.create());

    assertFalse(datasetService.isTableEmpty(tableRef, BackOff.ZERO_BACKOFF, Sleeper.DEFAULT));

    verify(response, times(2)).getStatusCode();
    verify(response, times(2)).getContent();
    verify(response, times(2)).getContentType();
  }

  @Test
  public void testIsTableEmptyNoRetryForNotFound() throws IOException, InterruptedException {
    when(response.getContentType()).thenReturn(Json.MEDIA_TYPE);
    when(response.getStatusCode()).thenReturn(404);

    BigQueryServicesImpl.DatasetServiceImpl datasetService =
        new BigQueryServicesImpl.DatasetServiceImpl(bigquery, PipelineOptionsFactory.create());

    TableReference tableRef =
        new TableReference()
            .setProjectId("projectId")
            .setDatasetId("datasetId")
            .setTableId("tableId");

    thrown.expect(IOException.class);
    thrown.expectMessage(String.format("Unable to list table data: %s", tableRef.getTableId()));

    try {
      datasetService.isTableEmpty(tableRef, BackOff.ZERO_BACKOFF, Sleeper.DEFAULT);
    } finally {
      verify(response, times(1)).getStatusCode();
      verify(response, times(1)).getContent();
      verify(response, times(1)).getContentType();
    }
  }

  @Test
  public void testIsTableEmptyThrows() throws Exception {
    when(response.getContentType()).thenReturn(Json.MEDIA_TYPE);
    when(response.getStatusCode()).thenReturn(401);

    TableReference tableRef =
        new TableReference()
            .setProjectId("projectId")
            .setDatasetId("datasetId")
            .setTableId("tableId");

    BigQueryServicesImpl.DatasetServiceImpl datasetService =
        new BigQueryServicesImpl.DatasetServiceImpl(bigquery, PipelineOptionsFactory.create());

    thrown.expect(IOException.class);
    thrown.expectMessage(String.format("Unable to list table data: %s", tableRef.getTableId()));

    datasetService.isTableEmpty(tableRef, BackOff.STOP_BACKOFF, Sleeper.DEFAULT);
  }

  @Test
  public void testExecuteWithRetries() throws IOException, InterruptedException {
    Table testTable = new Table();

    when(response.getContentType()).thenReturn(Json.MEDIA_TYPE);
    when(response.getStatusCode()).thenReturn(200);
    when(response.getContent()).thenReturn(toStream(testTable));

    Table table =
        BigQueryServicesImpl.executeWithRetries(
            bigquery.tables().get("projectId", "datasetId", "tableId"),
            "Failed to get table.",
            Sleeper.DEFAULT,
            BackOff.STOP_BACKOFF,
            BigQueryServicesImpl.ALWAYS_RETRY);

    assertEquals(testTable, table);
    verify(response, times(1)).getStatusCode();
    verify(response, times(1)).getContent();
    verify(response, times(1)).getContentType();
  }

  private <T> ValueInSingleWindow<T> wrapValue(T value) {
    return ValueInSingleWindow.of(
        value,
        GlobalWindow.TIMESTAMP_MAX_VALUE,
        GlobalWindow.INSTANCE,
        PaneInfo.ON_TIME_AND_ONLY_FIRING);
  }

  /** Tests that {@link DatasetServiceImpl#insertAll} retries rate limited attempts. */
  @Test
  public void testInsertRateLimitRetry() throws Exception {
    TableReference ref =
        new TableReference().setProjectId("project").setDatasetId("dataset").setTableId("table");
    List<ValueInSingleWindow<TableRow>> rows = new ArrayList<>();
    rows.add(wrapValue(new TableRow()));

    // First response is 403 rate limited, second response has valid payload.
    when(response.getContentType()).thenReturn(Json.MEDIA_TYPE);
    when(response.getStatusCode()).thenReturn(403).thenReturn(200);
    when(response.getContent())
        .thenReturn(toStream(errorWithReasonAndStatus("rateLimitExceeded", 403)))
        .thenReturn(toStream(new TableDataInsertAllResponse()));

    DatasetServiceImpl dataService =
        new DatasetServiceImpl(bigquery, PipelineOptionsFactory.create());
    dataService.insertAll(
        ref,
        rows,
        null,
        BackOffAdapter.toGcpBackOff(TEST_BACKOFF.backoff()),
        TEST_BACKOFF,
        new MockSleeper(),
        InsertRetryPolicy.alwaysRetry(),
        null,
        null,
        false,
        false,
        false);
    verify(response, times(2)).getStatusCode();
    verify(response, times(2)).getContent();
    verify(response, times(2)).getContentType();
    expectedLogs.verifyInfo("BigQuery insertAll error, retrying:");
  }

  /** Tests that {@link DatasetServiceImpl#insertAll} retries quota exceeded attempts. */
  @Test
  public void testInsertQuotaExceededRetry() throws Exception {
    TableReference ref =
        new TableReference().setProjectId("project").setDatasetId("dataset").setTableId("table");
    List<ValueInSingleWindow<TableRow>> rows = new ArrayList<>();
    rows.add(wrapValue(new TableRow()));

    // First response is 403 quota exceeded, second response has valid payload.
    when(response.getContentType()).thenReturn(Json.MEDIA_TYPE);
    when(response.getStatusCode()).thenReturn(403).thenReturn(200);
    when(response.getContent())
        .thenReturn(toStream(errorWithReasonAndStatus("quotaExceeded", 403)))
        .thenReturn(toStream(new TableDataInsertAllResponse()));

    DatasetServiceImpl dataService =
        new DatasetServiceImpl(bigquery, PipelineOptionsFactory.create());
    dataService.insertAll(
        ref,
        rows,
        null,
        BackOffAdapter.toGcpBackOff(TEST_BACKOFF.backoff()),
        TEST_BACKOFF,
        new MockSleeper(),
        InsertRetryPolicy.alwaysRetry(),
        null,
        null,
        false,
        false,
        false);
    verify(response, times(2)).getStatusCode();
    verify(response, times(2)).getContent();
    verify(response, times(2)).getContentType();
    expectedLogs.verifyInfo("BigQuery insertAll error, retrying:");
  }

  /** Tests that {@link DatasetServiceImpl#insertAll} can stop quotaExceeded retry attempts. */
  @Test
  public void testInsertStoppedRetry() throws Exception {
    TableReference ref =
        new TableReference().setProjectId("project").setDatasetId("dataset").setTableId("table");
    List<ValueInSingleWindow<TableRow>> rows = new ArrayList<>();
    rows.add(wrapValue(new TableRow()));

    // Respond 403 four times, then valid payload.
    when(response.getContentType()).thenReturn(Json.MEDIA_TYPE);
    when(response.getStatusCode())
        .thenReturn(403)
        .thenReturn(403)
        .thenReturn(403)
        .thenReturn(403)
        .thenReturn(200);
    when(response.getContent())
        .thenReturn(toStream(errorWithReasonAndStatus("quotaExceeded", 403)))
        .thenReturn(toStream(errorWithReasonAndStatus("quotaExceeded", 403)))
        .thenReturn(toStream(errorWithReasonAndStatus("quotaExceeded", 403)))
        .thenReturn(toStream(errorWithReasonAndStatus("quotaExceeded", 403)))
        .thenReturn(toStream(new TableDataInsertAllResponse()));
    thrown.expect(RuntimeException.class);
    thrown.expectMessage("quotaExceeded");

    DatasetServiceImpl dataService =
        new DatasetServiceImpl(bigquery, PipelineOptionsFactory.create());
    dataService.insertAll(
        ref,
        rows,
        null,
        BackOffAdapter.toGcpBackOff(TEST_BACKOFF.backoff()),
        TEST_BACKOFF,
        new MockSleeper(),
        InsertRetryPolicy.alwaysRetry(),
        null,
        null,
        false,
        false,
        false);
    verify(response, times(5)).getStatusCode();
    verify(response, times(5)).getContent();
    verify(response, times(5)).getContentType();
  }

  // A BackOff that makes a total of 4 attempts
  private static final FluentBackoff TEST_BACKOFF =
      FluentBackoff.DEFAULT
          .withInitialBackoff(Duration.millis(1))
          .withExponent(1)
          .withMaxRetries(3);

  /** Tests that {@link DatasetServiceImpl#insertAll} retries selected rows on failure. */
  @Test
  public void testInsertRetrySelectRows() throws Exception {
    TableReference ref =
        new TableReference().setProjectId("project").setDatasetId("dataset").setTableId("table");
    List<ValueInSingleWindow<TableRow>> rows =
        ImmutableList.of(
            wrapValue(new TableRow().set("row", "a")), wrapValue(new TableRow().set("row", "b")));
    List<String> insertIds = ImmutableList.of("a", "b");

    final TableDataInsertAllResponse bFailed =
        new TableDataInsertAllResponse()
            .setInsertErrors(
                ImmutableList.of(
                    new InsertErrors().setIndex(1L).setErrors(ImmutableList.of(new ErrorProto()))));

    final TableDataInsertAllResponse allRowsSucceeded = new TableDataInsertAllResponse();

    when(response.getContentType()).thenReturn(Json.MEDIA_TYPE);
    when(response.getStatusCode()).thenReturn(200).thenReturn(200);
    when(response.getContent())
        .thenReturn(toStream(bFailed))
        .thenReturn(toStream(allRowsSucceeded));

    DatasetServiceImpl dataService =
        new DatasetServiceImpl(bigquery, PipelineOptionsFactory.create());
    dataService.insertAll(
        ref,
        rows,
        insertIds,
        BackOffAdapter.toGcpBackOff(TEST_BACKOFF.backoff()),
        TEST_BACKOFF,
        new MockSleeper(),
        InsertRetryPolicy.alwaysRetry(),
        null,
        null,
        false,
        false,
        false);
    verify(response, times(2)).getStatusCode();
    verify(response, times(2)).getContent();
    verify(response, times(2)).getContentType();
  }

  /** Tests that {@link DatasetServiceImpl#insertAll} fails gracefully when persistent issues. */
  @Test
  public void testInsertFailsGracefully() throws Exception {
    TableReference ref =
        new TableReference().setProjectId("project").setDatasetId("dataset").setTableId("table");
    List<ValueInSingleWindow<TableRow>> rows =
        ImmutableList.of(wrapValue(new TableRow()), wrapValue(new TableRow()));

    final TableDataInsertAllResponse row1Failed =
        new TableDataInsertAllResponse()
            .setInsertErrors(ImmutableList.of(new InsertErrors().setIndex(1L)));

    final TableDataInsertAllResponse row0Failed =
        new TableDataInsertAllResponse()
            .setInsertErrors(ImmutableList.of(new InsertErrors().setIndex(0L)));

    when(response.getContentType()).thenReturn(Json.MEDIA_TYPE);
    // Always return 200.
    when(response.getStatusCode()).thenReturn(200);
    // Return row 1 failing, then we retry row 1 as row 0, and row 0 persistently fails.
    when(response.getContent())
        .thenReturn(toStream(row1Failed))
        .thenAnswer(invocation -> toStream(row0Failed));

    DatasetServiceImpl dataService =
        new DatasetServiceImpl(bigquery, PipelineOptionsFactory.create());

    // Expect it to fail.
    try {
      dataService.insertAll(
          ref,
          rows,
          null,
          BackOffAdapter.toGcpBackOff(TEST_BACKOFF.backoff()),
          TEST_BACKOFF,
          new MockSleeper(),
          InsertRetryPolicy.alwaysRetry(),
          null,
          null,
          false,
          false,
          false);
      fail();
    } catch (IOException e) {
      assertThat(e, instanceOf(IOException.class));
      assertThat(e.getMessage(), containsString("Insert failed:"));
      assertThat(e.getMessage(), containsString("[{\"index\":0}]"));
    }

    // Verify the exact number of retries as well as log messages.
    verify(response, times(4)).getStatusCode();
    verify(response, times(4)).getContent();
    verify(response, times(4)).getContentType();
    expectedLogs.verifyInfo("Retrying 1 failed inserts to BigQuery");
  }

  /**
   * Tests that {@link DatasetServiceImpl#insertAll} will not retry other non-rate-limited,
   * non-quota-exceeded attempts.
   */
  @Test
  public void testFaielInsertOtherRetry() throws Exception {
    TableReference ref =
        new TableReference().setProjectId("project").setDatasetId("dataset").setTableId("table");
    List<ValueInSingleWindow<TableRow>> rows = new ArrayList<>();
    rows.add(wrapValue(new TableRow()));

    // First response is 403 non-{rate-limited, quota-exceeded}, second response has valid payload
    // but should not
    // be invoked.
    when(response.getContentType()).thenReturn(Json.MEDIA_TYPE);
    when(response.getStatusCode()).thenReturn(403).thenReturn(200);
    when(response.getContent())
        .thenReturn(toStream(errorWithReasonAndStatus("actually forbidden", 403)))
        .thenReturn(toStream(new TableDataInsertAllResponse()));
<<<<<<< HEAD
    try {
      DatasetServiceImpl dataService =
          new DatasetServiceImpl(bigquery, PipelineOptionsFactory.create());
      dataService.insertAll(
          ref,
          rows,
          null,
          BackOffAdapter.toGcpBackOff(TEST_BACKOFF.backoff()),
          new MockSleeper(),
          InsertRetryPolicy.alwaysRetry(),
          null,
          null,
          false,
          false,
          false);
      fail();
    } catch (RuntimeException e) {
      assertTrue(e instanceof RuntimeException);
    }
    verify(response, times(1)).getStatusCode();
    verify(response, times(1)).getContent();
    verify(response, times(1)).getContentType();
=======

    DatasetServiceImpl dataService =
        new DatasetServiceImpl(bigquery, PipelineOptionsFactory.create());
    dataService.insertAll(
        ref,
        rows,
        null,
        BackOffAdapter.toGcpBackOff(TEST_BACKOFF.backoff()),
        TEST_BACKOFF,
        new MockSleeper(),
        InsertRetryPolicy.alwaysRetry(),
        null,
        null,
        false,
        false,
        false);
    verify(response, times(2)).getStatusCode();
    verify(response, times(2)).getContent();
    verify(response, times(2)).getContentType();
    expectedLogs.verifyInfo("BigQuery insertAll error, retrying:");
>>>>>>> 947c9f38
  }

  /**
   * Tests that {@link DatasetServiceImpl#insertAll} uses the supplied {@link InsertRetryPolicy},
   * and returns the list of rows not retried.
   */
  @Test
  public void testInsertRetryPolicy() throws InterruptedException, IOException {
    TableReference ref =
        new TableReference().setProjectId("project").setDatasetId("dataset").setTableId("table");
    List<ValueInSingleWindow<TableRow>> rows =
        ImmutableList.of(wrapValue(new TableRow()), wrapValue(new TableRow()));

    // First time row0 fails with a retryable error, and row1 fails with a persistent error.
    final TableDataInsertAllResponse firstFailure =
        new TableDataInsertAllResponse()
            .setInsertErrors(
                ImmutableList.of(
                    new InsertErrors()
                        .setIndex(0L)
                        .setErrors(ImmutableList.of(new ErrorProto().setReason("timeout"))),
                    new InsertErrors()
                        .setIndex(1L)
                        .setErrors(ImmutableList.of(new ErrorProto().setReason("invalid")))));

    // Second time there is only one row, which fails with a retryable error.
    final TableDataInsertAllResponse secondFialure =
        new TableDataInsertAllResponse()
            .setInsertErrors(
                ImmutableList.of(
                    new InsertErrors()
                        .setIndex(0L)
                        .setErrors(ImmutableList.of(new ErrorProto().setReason("timeout")))));

    // On the final attempt, no failures are returned.
    final TableDataInsertAllResponse allRowsSucceeded = new TableDataInsertAllResponse();

    when(response.getContentType()).thenReturn(Json.MEDIA_TYPE);
    // Always return 200.
    when(response.getStatusCode()).thenReturn(200);
    when(response.getContentType()).thenReturn(Json.MEDIA_TYPE);
    when(response.getStatusCode()).thenReturn(200).thenReturn(200);

    // First fail
    when(response.getContent())
        .thenReturn(toStream(firstFailure))
        .thenReturn(toStream(secondFialure))
        .thenReturn(toStream(allRowsSucceeded));

    DatasetServiceImpl dataService =
        new DatasetServiceImpl(bigquery, PipelineOptionsFactory.create());

    List<ValueInSingleWindow<TableRow>> failedInserts = Lists.newArrayList();
    dataService.insertAll(
        ref,
        rows,
        null,
        BackOffAdapter.toGcpBackOff(TEST_BACKOFF.backoff()),
        TEST_BACKOFF,
        new MockSleeper(),
        InsertRetryPolicy.retryTransientErrors(),
        failedInserts,
        ErrorContainer.TABLE_ROW_ERROR_CONTAINER,
        false,
        false,
        false);
    assertEquals(1, failedInserts.size());
    expectedLogs.verifyInfo("Retrying 1 failed inserts to BigQuery");
  }

  /**
   * Tests that {@link DatasetServiceImpl#insertAll} respects the skipInvalidRows,
   * ignoreUnknownValues and ignoreInsertIds parameters.
   */
  @Test
  public void testSkipInvalidRowsIgnoreUnknownIgnoreInsertIdsValuesStreaming()
      throws InterruptedException, IOException {
    TableReference ref =
        new TableReference().setProjectId("project").setDatasetId("dataset").setTableId("table");
    List<ValueInSingleWindow<TableRow>> rows =
        ImmutableList.of(wrapValue(new TableRow()), wrapValue(new TableRow()));

    final TableDataInsertAllResponse allRowsSucceeded = new TableDataInsertAllResponse();

    // Return a 200 response each time
    when(response.getContentType()).thenReturn(Json.MEDIA_TYPE);
    when(response.getStatusCode()).thenReturn(200);
    when(response.getContent())
        .thenReturn(toStream(allRowsSucceeded))
        .thenReturn(toStream(allRowsSucceeded));

    DatasetServiceImpl dataService =
        new DatasetServiceImpl(bigquery, PipelineOptionsFactory.create());

    // First, test with all flags disabled
    dataService.insertAll(
        ref,
        rows,
        null,
        BackOffAdapter.toGcpBackOff(TEST_BACKOFF.backoff()),
        TEST_BACKOFF,
        new MockSleeper(),
        InsertRetryPolicy.neverRetry(),
        Lists.newArrayList(),
        ErrorContainer.TABLE_ROW_ERROR_CONTAINER,
        false,
        false,
        false);

    TableDataInsertAllRequest parsedRequest =
        fromString(request.getContentAsString(), TableDataInsertAllRequest.class);

    assertFalse(parsedRequest.getSkipInvalidRows());
    assertFalse(parsedRequest.getIgnoreUnknownValues());

    // Then with all enabled
    dataService.insertAll(
        ref,
        rows,
        null,
        BackOffAdapter.toGcpBackOff(TEST_BACKOFF.backoff()),
        TEST_BACKOFF,
        new MockSleeper(),
        InsertRetryPolicy.neverRetry(),
        Lists.newArrayList(),
        ErrorContainer.TABLE_ROW_ERROR_CONTAINER,
        true,
        true,
        true);

    parsedRequest = fromString(request.getContentAsString(), TableDataInsertAllRequest.class);

    assertTrue(parsedRequest.getSkipInvalidRows());
    assertTrue(parsedRequest.getIgnoreUnknownValues());
    assertNull(parsedRequest.getRows().get(0).getInsertId());
    assertNull(parsedRequest.getRows().get(1).getInsertId());
  }

  /** A helper to convert a string response back to a {@link GenericJson} subclass. */
  private static <T extends GenericJson> T fromString(String content, Class<T> clazz)
      throws IOException {
    return JacksonFactory.getDefaultInstance().fromString(content, clazz);
  }

  /** A helper to wrap a {@link GenericJson} object in a content stream. */
  private static InputStream toStream(GenericJson content) throws IOException {
    return new ByteArrayInputStream(JacksonFactory.getDefaultInstance().toByteArray(content));
  }

  /** A helper that generates the error JSON payload that Google APIs produce. */
  private static GoogleJsonErrorContainer errorWithReasonAndStatus(String reason, int status) {
    ErrorInfo info = new ErrorInfo();
    info.setReason(reason);
    info.setDomain("global");
    // GoogleJsonError contains one or more ErrorInfo objects; our utiities read the first one.
    GoogleJsonError error = new GoogleJsonError();
    error.setErrors(ImmutableList.of(info));
    error.setCode(status);
    error.setMessage(reason);
    // The actual JSON response is an error container.
    GoogleJsonErrorContainer container = new GoogleJsonErrorContainer();
    container.setError(error);
    return container;
  }

  @Test
  public void testGetErrorInfo() throws IOException {
    DatasetServiceImpl dataService =
        new DatasetServiceImpl(bigquery, PipelineOptionsFactory.create());
    ErrorInfo info = new ErrorInfo();
    List<ErrorInfo> infoList = new ArrayList<>();
    infoList.add(info);
    info.setReason("QuotaExceeded");
    GoogleJsonError error = new GoogleJsonError();
    error.setErrors(infoList);
    HttpResponseException.Builder builder = mock(HttpResponseException.Builder.class);
    IOException validException = new GoogleJsonResponseException(builder, error);
    IOException invalidException = new IOException();
    assertEquals(info.getReason(), dataService.getErrorInfo(validException).getReason());
    assertNull(dataService.getErrorInfo(invalidException));
  }

  @Test
  public void testCreateTableSucceeds() throws IOException {
    TableReference ref =
        new TableReference().setProjectId("project").setDatasetId("dataset").setTableId("table");
    Table testTable = new Table().setTableReference(ref);
    when(response.getContentType()).thenReturn(Json.MEDIA_TYPE);
    when(response.getStatusCode()).thenReturn(200);
    when(response.getContent()).thenReturn(toStream(testTable));

    BigQueryServicesImpl.DatasetServiceImpl services =
        new BigQueryServicesImpl.DatasetServiceImpl(bigquery, PipelineOptionsFactory.create());
    Table ret =
        services.tryCreateTable(
            testTable, new RetryBoundedBackOff(0, BackOff.ZERO_BACKOFF), Sleeper.DEFAULT);
    assertEquals(testTable, ret);
    verify(response, times(1)).getStatusCode();
    verify(response, times(1)).getContent();
    verify(response, times(1)).getContentType();
  }

  /** Tests that {@link BigQueryServicesImpl} does not retry non-rate-limited attempts. */
  @Test
  public void testCreateTableDoesNotRetry() throws IOException {
    TableReference ref =
        new TableReference().setProjectId("project").setDatasetId("dataset").setTableId("table");
    Table testTable = new Table().setTableReference(ref);
    // First response is 403 not-rate-limited, second response has valid payload but should not
    // be invoked.
    when(response.getContentType()).thenReturn(Json.MEDIA_TYPE);
    when(response.getStatusCode()).thenReturn(403).thenReturn(200);
    when(response.getContent())
        .thenReturn(toStream(errorWithReasonAndStatus("actually forbidden", 403)))
        .thenReturn(toStream(testTable));

    thrown.expect(GoogleJsonResponseException.class);
    thrown.expectMessage("actually forbidden");

    BigQueryServicesImpl.DatasetServiceImpl services =
        new BigQueryServicesImpl.DatasetServiceImpl(bigquery, PipelineOptionsFactory.create());
    try {
      services.tryCreateTable(
          testTable, new RetryBoundedBackOff(3, BackOff.ZERO_BACKOFF), Sleeper.DEFAULT);
      fail();
    } catch (IOException e) {
      verify(response, times(1)).getStatusCode();
      verify(response, times(1)).getContent();
      verify(response, times(1)).getContentType();
      throw e;
    }
  }

  /** Tests that table creation succeeds when the table already exists. */
  @Test
  public void testCreateTableSucceedsAlreadyExists() throws IOException {
    TableReference ref =
        new TableReference().setProjectId("project").setDatasetId("dataset").setTableId("table");
    TableSchema schema =
        new TableSchema()
            .setFields(
                ImmutableList.of(
                    new TableFieldSchema().setName("column1").setType("String"),
                    new TableFieldSchema().setName("column2").setType("Integer")));
    Table testTable = new Table().setTableReference(ref).setSchema(schema);

    when(response.getStatusCode()).thenReturn(409); // 409 means already exists

    BigQueryServicesImpl.DatasetServiceImpl services =
        new BigQueryServicesImpl.DatasetServiceImpl(bigquery, PipelineOptionsFactory.create());
    Table ret =
        services.tryCreateTable(
            testTable, new RetryBoundedBackOff(0, BackOff.ZERO_BACKOFF), Sleeper.DEFAULT);

    assertNull(ret);
    verify(response, times(1)).getStatusCode();
    verify(response, times(1)).getContent();
    verify(response, times(1)).getContentType();
  }

  /** Tests that {@link BigQueryServicesImpl} retries quota rate limited attempts. */
  @Test
  public void testCreateTableRetry() throws IOException {
    TableReference ref =
        new TableReference().setProjectId("project").setDatasetId("dataset").setTableId("table");
    Table testTable = new Table().setTableReference(ref);

    // First response is 403 rate limited, second response has valid payload.
    when(response.getContentType()).thenReturn(Json.MEDIA_TYPE);
    when(response.getStatusCode()).thenReturn(403).thenReturn(200);
    when(response.getContent())
        .thenReturn(toStream(errorWithReasonAndStatus("rateLimitExceeded", 403)))
        .thenReturn(toStream(testTable));

    BigQueryServicesImpl.DatasetServiceImpl services =
        new BigQueryServicesImpl.DatasetServiceImpl(bigquery, PipelineOptionsFactory.create());
    Table ret =
        services.tryCreateTable(
            testTable, new RetryBoundedBackOff(3, BackOff.ZERO_BACKOFF), Sleeper.DEFAULT);
    assertEquals(testTable, ret);
    verify(response, times(2)).getStatusCode();
    verify(response, times(2)).getContent();
    verify(response, times(2)).getContentType();
    verifyNotNull(ret.getTableReference());
    expectedLogs.verifyInfo(
        "Quota limit reached when creating table project:dataset.table, "
            + "retrying up to 5.0 minutes");
  }

  /** Tests that {@link DatasetServiceImpl#insertAll} uses the supplied {@link ErrorContainer}. */
  @Test
  public void testSimpleErrorRetrieval() throws InterruptedException, IOException {
    TableReference ref =
        new TableReference().setProjectId("project").setDatasetId("dataset").setTableId("table");
    List<ValueInSingleWindow<TableRow>> rows =
        ImmutableList.of(
            wrapValue(new TableRow().set("a", 1)), wrapValue(new TableRow().set("b", 2)));

    final TableDataInsertAllResponse failures =
        new TableDataInsertAllResponse()
            .setInsertErrors(
                ImmutableList.of(
                    new InsertErrors()
                        .setIndex(0L)
                        .setErrors(ImmutableList.of(new ErrorProto().setReason("timeout"))),
                    new InsertErrors()
                        .setIndex(1L)
                        .setErrors(ImmutableList.of(new ErrorProto().setReason("invalid")))));

    when(response.getContentType()).thenReturn(Json.MEDIA_TYPE);
    when(response.getStatusCode()).thenReturn(200);
    when(response.getContentType()).thenReturn(Json.MEDIA_TYPE);

    when(response.getContent()).thenReturn(toStream(failures));

    DatasetServiceImpl dataService =
        new DatasetServiceImpl(bigquery, PipelineOptionsFactory.create());

    List<ValueInSingleWindow<TableRow>> failedInserts = Lists.newArrayList();
    dataService.insertAll(
        ref,
        rows,
        null,
        BackOffAdapter.toGcpBackOff(TEST_BACKOFF.backoff()),
        TEST_BACKOFF,
        new MockSleeper(),
        InsertRetryPolicy.neverRetry(),
        failedInserts,
        ErrorContainer.TABLE_ROW_ERROR_CONTAINER,
        false,
        false,
        false);

    assertThat(failedInserts, is(rows));
  }

  /** Tests that {@link DatasetServiceImpl#insertAll} uses the supplied {@link ErrorContainer}. */
  @Test
  public void testExtendedErrorRetrieval() throws InterruptedException, IOException {
    TableReference ref =
        new TableReference().setProjectId("project").setDatasetId("dataset").setTableId("table");
    List<ValueInSingleWindow<TableRow>> rows =
        ImmutableList.of(
            wrapValue(new TableRow().set("a", 1)), wrapValue(new TableRow().set("b", 2)));

    final TableDataInsertAllResponse failures =
        new TableDataInsertAllResponse()
            .setInsertErrors(
                ImmutableList.of(
                    new InsertErrors()
                        .setIndex(0L)
                        .setErrors(ImmutableList.of(new ErrorProto().setReason("timeout"))),
                    new InsertErrors()
                        .setIndex(1L)
                        .setErrors(ImmutableList.of(new ErrorProto().setReason("invalid")))));

    final List<ValueInSingleWindow<BigQueryInsertError>> expected =
        ImmutableList.of(
            wrapValue(
                new BigQueryInsertError(
                    rows.get(0).getValue(), failures.getInsertErrors().get(0), ref)),
            wrapValue(
                new BigQueryInsertError(
                    rows.get(1).getValue(), failures.getInsertErrors().get(1), ref)));

    when(response.getContentType()).thenReturn(Json.MEDIA_TYPE);
    when(response.getStatusCode()).thenReturn(200);
    when(response.getContentType()).thenReturn(Json.MEDIA_TYPE);

    when(response.getContent()).thenReturn(toStream(failures));

    DatasetServiceImpl dataService =
        new DatasetServiceImpl(bigquery, PipelineOptionsFactory.create());

    List<ValueInSingleWindow<BigQueryInsertError>> failedInserts = Lists.newArrayList();
    dataService.insertAll(
        ref,
        rows,
        null,
        BackOffAdapter.toGcpBackOff(TEST_BACKOFF.backoff()),
        TEST_BACKOFF,
        new MockSleeper(),
        InsertRetryPolicy.neverRetry(),
        failedInserts,
        ErrorContainer.BIG_QUERY_INSERT_ERROR_ERROR_CONTAINER,
        false,
        false,
        false);

    assertThat(failedInserts, is(expected));
  }
}<|MERGE_RESOLUTION|>--- conflicted
+++ resolved
@@ -735,7 +735,6 @@
     when(response.getContent())
         .thenReturn(toStream(errorWithReasonAndStatus("actually forbidden", 403)))
         .thenReturn(toStream(new TableDataInsertAllResponse()));
-<<<<<<< HEAD
     try {
       DatasetServiceImpl dataService =
           new DatasetServiceImpl(bigquery, PipelineOptionsFactory.create());
@@ -758,28 +757,6 @@
     verify(response, times(1)).getStatusCode();
     verify(response, times(1)).getContent();
     verify(response, times(1)).getContentType();
-=======
-
-    DatasetServiceImpl dataService =
-        new DatasetServiceImpl(bigquery, PipelineOptionsFactory.create());
-    dataService.insertAll(
-        ref,
-        rows,
-        null,
-        BackOffAdapter.toGcpBackOff(TEST_BACKOFF.backoff()),
-        TEST_BACKOFF,
-        new MockSleeper(),
-        InsertRetryPolicy.alwaysRetry(),
-        null,
-        null,
-        false,
-        false,
-        false);
-    verify(response, times(2)).getStatusCode();
-    verify(response, times(2)).getContent();
-    verify(response, times(2)).getContentType();
-    expectedLogs.verifyInfo("BigQuery insertAll error, retrying:");
->>>>>>> 947c9f38
   }
 
   /**
