/*
 * Licensed to the Apache Software Foundation (ASF) under one
 * or more contributor license agreements.  See the NOTICE file
 * distributed with this work for additional information
 * regarding copyright ownership.  The ASF licenses this file
 * to you under the Apache License, Version 2.0 (the
 * "License"); you may not use this file except in compliance
 * with the License.  You may obtain a copy of the License at
 *
 *     http://www.apache.org/licenses/LICENSE-2.0
 *
 * Unless required by applicable law or agreed to in writing, software
 * distributed under the License is distributed on an "AS IS" BASIS,
 * WITHOUT WARRANTIES OR CONDITIONS OF ANY KIND, either express or implied.
 * See the License for the specific language governing permissions and
 * limitations under the License.
 */
package org.apache.beam.sdk.transforms;

import static com.google.common.base.Preconditions.checkState;

import com.fasterxml.jackson.annotation.JsonCreator;
import com.fasterxml.jackson.annotation.JsonProperty;
import com.google.common.collect.ImmutableList;
import com.google.common.collect.Iterables;
import java.io.IOException;
import java.io.InputStream;
import java.io.OutputStream;
import java.util.ArrayList;
import java.util.Arrays;
import java.util.Iterator;
import java.util.List;
import java.util.concurrent.ThreadLocalRandom;
import org.apache.beam.sdk.coders.CannotProvideCoderException;
import org.apache.beam.sdk.coders.Coder;
import org.apache.beam.sdk.coders.CoderException;
import org.apache.beam.sdk.coders.CoderRegistry;
import org.apache.beam.sdk.coders.CustomCoder;
import org.apache.beam.sdk.coders.DelegateCoder;
import org.apache.beam.sdk.coders.IterableCoder;
import org.apache.beam.sdk.coders.KvCoder;
import org.apache.beam.sdk.coders.StandardCoder;
import org.apache.beam.sdk.coders.VarIntCoder;
import org.apache.beam.sdk.coders.VoidCoder;
import org.apache.beam.sdk.transforms.CombineFnBase.AbstractGlobalCombineFn;
import org.apache.beam.sdk.transforms.CombineFnBase.AbstractPerKeyCombineFn;
import org.apache.beam.sdk.transforms.CombineFnBase.GlobalCombineFn;
import org.apache.beam.sdk.transforms.CombineFnBase.PerKeyCombineFn;
import org.apache.beam.sdk.transforms.CombineWithContext.CombineFnWithContext;
import org.apache.beam.sdk.transforms.CombineWithContext.Context;
import org.apache.beam.sdk.transforms.CombineWithContext.KeyedCombineFnWithContext;
import org.apache.beam.sdk.transforms.CombineWithContext.RequiresContextInternal;
import org.apache.beam.sdk.transforms.display.DisplayData;
import org.apache.beam.sdk.transforms.display.DisplayData.Builder;
import org.apache.beam.sdk.transforms.display.HasDisplayData;
import org.apache.beam.sdk.transforms.windowing.GlobalWindow;
import org.apache.beam.sdk.transforms.windowing.GlobalWindows;
import org.apache.beam.sdk.transforms.windowing.Window;
import org.apache.beam.sdk.util.AppliedCombineFn;
import org.apache.beam.sdk.util.PerKeyCombineFnRunner;
import org.apache.beam.sdk.util.PerKeyCombineFnRunners;
import org.apache.beam.sdk.util.PropertyNames;
import org.apache.beam.sdk.util.SerializableUtils;
import org.apache.beam.sdk.util.WindowingStrategy;
import org.apache.beam.sdk.values.KV;
import org.apache.beam.sdk.values.PCollection;
import org.apache.beam.sdk.values.PCollectionList;
import org.apache.beam.sdk.values.PCollectionTuple;
import org.apache.beam.sdk.values.PCollectionView;
import org.apache.beam.sdk.values.TupleTag;
import org.apache.beam.sdk.values.TupleTagList;
import org.apache.beam.sdk.values.TypeDescriptor;

/**
 * {@code PTransform}s for combining {@code PCollection} elements
 * globally and per-key.
 *
 * <p>See the <a href="https://cloud.google.com/dataflow/model/combine">documentation</a>
 * for how to use the operations in this class.
 */
public class Combine {
  private Combine() {
    // do not instantiate
  }

  /**
   * Returns a {@link Globally Combine.Globally} {@code PTransform}
   * that uses the given {@code SerializableFunction} to combine all
   * the elements in each window of the input {@code PCollection} into a
   * single value in the output {@code PCollection}.  The types of the input
   * elements and the output elements must be the same.
   *
   * <p>If the input {@code PCollection} is windowed into {@link GlobalWindows},
   * a default value in the {@link GlobalWindow} will be output if the input
   * {@code PCollection} is empty.  To use this with inputs with other windowing,
   * either {@link Globally#withoutDefaults} or {@link Globally#asSingletonView}
   * must be called.
   *
   * <p>See {@link Globally Combine.Globally} for more information.
   */
  public static <V> Globally<V, V> globally(
      SerializableFunction<Iterable<V>, V> combiner) {
    return globally(IterableCombineFn.of(combiner), displayDataForFn(combiner));
  }


  /**
   * Returns a {@link Globally Combine.Globally} {@code PTransform}
   * that uses the given {@code GloballyCombineFn} to combine all
   * the elements in each window of the input {@code PCollection} into a
   * single value in the output {@code PCollection}.  The types of the input
   * elements and the output elements can differ.
   *
   * <p>If the input {@code PCollection} is windowed into {@link GlobalWindows},
   * a default value in the {@link GlobalWindow} will be output if the input
   * {@code PCollection} is empty.  To use this with inputs with other windowing,
   * either {@link Globally#withoutDefaults} or {@link Globally#asSingletonView}
   * must be called.
   *
   * <p>See {@link Globally Combine.Globally} for more information.
   */
  public static <InputT, OutputT> Globally<InputT, OutputT> globally(
      GlobalCombineFn<? super InputT, ?, OutputT> fn) {
    return globally(fn, displayDataForFn(fn));
  }

  private static <T> DisplayData.ItemSpec<? extends Class<?>> displayDataForFn(T fn) {
    return DisplayData.item("combineFn", fn.getClass())
        .withLabel("Combiner");
  }

  private static <InputT, OutputT> Globally<InputT, OutputT> globally(
      GlobalCombineFn<? super InputT, ?, OutputT> fn,
      DisplayData.ItemSpec<? extends Class<?>> fnDisplayData) {
    return new Globally<>(fn, fnDisplayData, true, 0);
  }

  /**
   * Returns a {@link PerKey Combine.PerKey} {@code PTransform} that
   * first groups its input {@code PCollection} of {@code KV}s by keys and
   * windows, then invokes the given function on each of the values lists to
   * produce a combined value, and then returns a {@code PCollection}
   * of {@code KV}s mapping each distinct key to its combined value for each
   * window.
   *
   * <p>Each output element is in the window by which its corresponding input
   * was grouped, and has the timestamp of the end of that window.  The output
   * {@code PCollection} has the same
   * {@link org.apache.beam.sdk.transforms.windowing.WindowFn}
   * as the input.
   *
   * <p>See {@link PerKey Combine.PerKey} for more information.
   */
  public static <K, V> PerKey<K, V, V> perKey(
      SerializableFunction<Iterable<V>, V> fn) {
    return perKey(IterableCombineFn.of(fn).<K>asKeyedFn(), displayDataForFn(fn));
  }

  /**
   * Returns a {@link PerKey Combine.PerKey} {@code PTransform} that
   * first groups its input {@code PCollection} of {@code KV}s by keys and
   * windows, then invokes the given function on each of the values lists to
   * produce a combined value, and then returns a {@code PCollection}
   * of {@code KV}s mapping each distinct key to its combined value for each
   * window.
   *
   * <p>Each output element is in the window by which its corresponding input
   * was grouped, and has the timestamp of the end of that window.  The output
   * {@code PCollection} has the same
   * {@link org.apache.beam.sdk.transforms.windowing.WindowFn}
   * as the input.
   *
   * <p>See {@link PerKey Combine.PerKey} for more information.
   */
  public static <K, InputT, OutputT> PerKey<K, InputT, OutputT> perKey(
      GlobalCombineFn<? super InputT, ?, OutputT> fn) {
    return perKey(fn.<K>asKeyedFn(), displayDataForFn(fn));
  }

  /**
   * Returns a {@link PerKey Combine.PerKey} {@code PTransform} that
   * first groups its input {@code PCollection} of {@code KV}s by keys and
   * windows, then invokes the given function on each of the key/values-lists
   * pairs to produce a combined value, and then returns a
   * {@code PCollection} of {@code KV}s mapping each distinct key to
   * its combined value for each window.
   *
   * <p>Each output element is in the window by which its corresponding input
   * was grouped, and has the timestamp of the end of that window.  The output
   * {@code PCollection} has the same
   * {@link org.apache.beam.sdk.transforms.windowing.WindowFn}
   * as the input.
   *
   * <p>See {@link PerKey Combine.PerKey} for more information.
   */
  public static <K, InputT, OutputT> PerKey<K, InputT, OutputT> perKey(
      PerKeyCombineFn<? super K, ? super InputT, ?, OutputT> fn) {
    return perKey(fn, displayDataForFn(fn));
  }

  private static <K, InputT, OutputT> PerKey<K, InputT, OutputT> perKey(
          PerKeyCombineFn<? super K, ? super InputT, ?, OutputT> fn,
      DisplayData.ItemSpec<? extends Class<?>> fnDisplayData) {
    return new PerKey<>(fn, fnDisplayData, false /*fewKeys*/);
  }

  /**
   * Returns a {@link PerKey Combine.PerKey}, and set fewKeys
   * in {@link GroupByKey}.
   */
  private static <K, InputT, OutputT> PerKey<K, InputT, OutputT> fewKeys(
      PerKeyCombineFn<? super K, ? super InputT, ?, OutputT> fn,
      DisplayData.ItemSpec<? extends Class<?>> fnDisplayData) {
    return new PerKey<>(fn, fnDisplayData, true /*fewKeys*/);
  }

  /**
   * Returns a {@link GroupedValues Combine.GroupedValues}
   * {@code PTransform} that takes a {@code PCollection} of
   * {@code KV}s where a key maps to an {@code Iterable} of values, e.g.,
   * the result of a {@code GroupByKey}, then uses the given
   * {@code SerializableFunction} to combine all the values associated
   * with a key, ignoring the key.  The type of the input and
   * output values must be the same.
   *
   * <p>Each output element has the same timestamp and is in the same window
   * as its corresponding input element, and the output
   * {@code PCollection} has the same
   * {@link org.apache.beam.sdk.transforms.windowing.WindowFn}
   * associated with it as the input.
   *
   * <p>See {@link GroupedValues Combine.GroupedValues} for more information.
   *
   * <p>Note that {@link #perKey(SerializableFunction)} is typically
   * more convenient to use than {@link GroupByKey} followed by
   * {@code groupedValues(...)}.
   */
  public static <K, V> GroupedValues<K, V, V> groupedValues(
      SerializableFunction<Iterable<V>, V> fn) {
    return groupedValues(IterableCombineFn.of(fn).<K>asKeyedFn(), displayDataForFn(fn));
  }

  /**
   * Returns a {@link GroupedValues Combine.GroupedValues}
   * {@code PTransform} that takes a {@code PCollection} of
   * {@code KV}s where a key maps to an {@code Iterable} of values, e.g.,
   * the result of a {@code GroupByKey}, then uses the given
   * {@code CombineFn} to combine all the values associated with a
   * key, ignoring the key.  The types of the input and output values
   * can differ.
   *
   * <p>Each output element has the same timestamp and is in the same window
   * as its corresponding input element, and the output
   * {@code PCollection} has the same
   * {@link org.apache.beam.sdk.transforms.windowing.WindowFn}
   * associated with it as the input.
   *
   * <p>See {@link GroupedValues Combine.GroupedValues} for more information.
   *
   * <p>Note that {@link #perKey(CombineFnBase.GlobalCombineFn)} is typically
   * more convenient to use than {@link GroupByKey} followed by
   * {@code groupedValues(...)}.
   */
  public static <K, InputT, OutputT> GroupedValues<K, InputT, OutputT> groupedValues(
      GlobalCombineFn<? super InputT, ?, OutputT> fn) {
    return groupedValues(fn.<K>asKeyedFn(), displayDataForFn(fn));
  }

  /**
   * Returns a {@link GroupedValues Combine.GroupedValues}
   * {@code PTransform} that takes a {@code PCollection} of
   * {@code KV}s where a key maps to an {@code Iterable} of values, e.g.,
   * the result of a {@code GroupByKey}, then uses the given
   * {@code KeyedCombineFn} to combine all the values associated with
   * each key.  The combining function is provided the key.  The types
   * of the input and output values can differ.
   *
   * <p>Each output element has the same timestamp and is in the same window
   * as its corresponding input element, and the output
   * {@code PCollection} has the same
   * {@link org.apache.beam.sdk.transforms.windowing.WindowFn}
   * associated with it as the input.
   *
   * <p>See {@link GroupedValues Combine.GroupedValues} for more information.
   *
   * <p>Note that {@link #perKey(CombineFnBase.PerKeyCombineFn)} is typically
   * more convenient to use than {@link GroupByKey} followed by
   * {@code groupedValues(...)}.
   */
  public static <K, InputT, OutputT> GroupedValues<K, InputT, OutputT> groupedValues(
      PerKeyCombineFn<? super K, ? super InputT, ?, OutputT> fn) {
    return groupedValues(fn, displayDataForFn(fn));
  }

  private static <K, InputT, OutputT> GroupedValues<K, InputT, OutputT> groupedValues(
      PerKeyCombineFn<? super K, ? super InputT, ?, OutputT> fn,
      DisplayData.ItemSpec<? extends Class<?>> fnDisplayData) {
    return new GroupedValues<>(fn, fnDisplayData);
  }

  /////////////////////////////////////////////////////////////////////////////

  /**
   * A {@code CombineFn<InputT, AccumT, OutputT>} specifies how to combine a
   * collection of input values of type {@code InputT} into a single
   * output value of type {@code OutputT}.  It does this via one or more
   * intermediate mutable accumulator values of type {@code AccumT}.
   *
   * <p>The overall process to combine a collection of input
   * {@code InputT} values into a single output {@code OutputT} value is as
   * follows:
   *
   * <ol>
   *
   * <li> The input {@code InputT} values are partitioned into one or more
   * batches.
   *
   * <li> For each batch, the {@link #createAccumulator} operation is
   * invoked to create a fresh mutable accumulator value of type
   * {@code AccumT}, initialized to represent the combination of zero
   * values.
   *
   * <li> For each input {@code InputT} value in a batch, the
   * {@link #addInput} operation is invoked to add the value to that
   * batch's accumulator {@code AccumT} value.  The accumulator may just
   * record the new value (e.g., if {@code AccumT == List<InputT>}, or may do
   * work to represent the combination more compactly.
   *
   * <li> The {@link #mergeAccumulators} operation is invoked to
   * combine a collection of accumulator {@code AccumT} values into a
   * single combined output accumulator {@code AccumT} value, once the
   * merging accumulators have had all all the input values in their
   * batches added to them.  This operation is invoked repeatedly,
   * until there is only one accumulator value left.
   *
   * <li> The {@link #extractOutput} operation is invoked on the final
   * accumulator {@code AccumT} value to get the output {@code OutputT} value.
   *
   * </ol>
   *
   * <p>For example:
   * <pre> {@code
   * public class AverageFn extends CombineFn<Integer, AverageFn.Accum, Double> {
   *   public static class Accum {
   *     int sum = 0;
   *     int count = 0;
   *   }
   *   public Accum createAccumulator() {
   *     return new Accum();
   *   }
   *   public Accum addInput(Accum accum, Integer input) {
   *       accum.sum += input;
   *       accum.count++;
   *       return accum;
   *   }
   *   public Accum mergeAccumulators(Iterable<Accum> accums) {
   *     Accum merged = createAccumulator();
   *     for (Accum accum : accums) {
   *       merged.sum += accum.sum;
   *       merged.count += accum.count;
   *     }
   *     return merged;
   *   }
   *   public Double extractOutput(Accum accum) {
   *     return ((double) accum.sum) / accum.count;
   *   }
   * }
   * PCollection<Integer> pc = ...;
   * PCollection<Double> average = pc.apply(Combine.globally(new AverageFn()));
   * } </pre>
   *
   * <p>Combining functions used by {@link Combine.Globally},
   * {@link Combine.PerKey}, {@link Combine.GroupedValues}, and
   * {@code PTransforms} derived from them should be
   * <i>associative</i> and <i>commutative</i>.  Associativity is
   * required because input values are first broken up into subgroups
   * before being combined, and their intermediate results further
   * combined, in an arbitrary tree structure.  Commutativity is
   * required because any order of the input values is ignored when
   * breaking up input values into groups.
   *
   * @param <InputT> type of input values
   * @param <AccumT> type of mutable accumulator values
   * @param <OutputT> type of output values
   */
  public abstract static class CombineFn<InputT, AccumT, OutputT>
      extends AbstractGlobalCombineFn<InputT, AccumT, OutputT> {

    /**
     * Returns a new, mutable accumulator value, representing the accumulation of zero input values.
     */
    public abstract AccumT createAccumulator();

    /**
     * Adds the given input value to the given accumulator, returning the
     * new accumulator value.
     *
     * <p>For efficiency, the input accumulator may be modified and returned.
     */
    public abstract AccumT addInput(AccumT accumulator, InputT input);

    /**
     * Returns an accumulator representing the accumulation of all the
     * input values accumulated in the merging accumulators.
     *
     * <p>May modify any of the argument accumulators.  May return a
     * fresh accumulator, or may return one of the (modified) argument
     * accumulators.
     */
    public abstract AccumT mergeAccumulators(Iterable<AccumT> accumulators);

    /**
     * Returns the output value that is the result of combining all
     * the input values represented by the given accumulator.
     */
    public abstract OutputT extractOutput(AccumT accumulator);

    /**
     * Returns an accumulator that represents the same logical value as the
     * input accumulator, but may have a more compact representation.
     *
     * <p>For most CombineFns this would be a no-op, but should be overridden
     * by CombineFns that (for example) buffer up elements and combine
     * them in batches.
     *
     * <p>For efficiency, the input accumulator may be modified and returned.
     *
     * <p>By default returns the original accumulator.
     */
    public AccumT compact(AccumT accumulator) {
      return accumulator;
    }

    /**
     * Applies this {@code CombineFn} to a collection of input values
     * to produce a combined output value.
     *
     * <p>Useful when using a {@code CombineFn}  separately from a
     * {@code Combine} transform.  Does not invoke the
     * {@link #mergeAccumulators} operation.
     */
    public OutputT apply(Iterable<? extends InputT> inputs) {
      AccumT accum = createAccumulator();
      for (InputT input : inputs) {
        accum = addInput(accum, input);
      }
      return extractOutput(accum);
    }

    /**
     * {@inheritDoc}
     *
     * <p>By default returns the extract output of an empty accumulator.
     */
    @Override
    public OutputT defaultValue() {
      return extractOutput(createAccumulator());
    }

    /**
     * Returns a {@link TypeDescriptor} capturing what is known statically
     * about the output type of this {@code CombineFn} instance's
     * most-derived class.
     *
     * <p>In the normal case of a concrete {@code CombineFn} subclass with
     * no generic type parameters of its own, this will be a complete
     * non-generic type.
     */
    public TypeDescriptor<OutputT> getOutputType() {
      return new TypeDescriptor<OutputT>(getClass()) {};
    }

    @SuppressWarnings({"unchecked", "rawtypes"})
    @Override
    public <K> KeyedCombineFn<K, InputT, AccumT, OutputT> asKeyedFn() {
      // The key, an object, is never even looked at.
      return new KeyedCombineFn<K, InputT, AccumT, OutputT>() {
        @Override
        public AccumT createAccumulator(K key) {
          return CombineFn.this.createAccumulator();
        }

        @Override
        public AccumT addInput(K key, AccumT accumulator, InputT input) {
          return CombineFn.this.addInput(accumulator, input);
        }

        @Override
        public AccumT mergeAccumulators(K key, Iterable<AccumT> accumulators) {
          return CombineFn.this.mergeAccumulators(accumulators);
        }

        @Override
        public OutputT extractOutput(K key, AccumT accumulator) {
          return CombineFn.this.extractOutput(accumulator);
        }

        @Override
        public AccumT compact(K key, AccumT accumulator) {
          return CombineFn.this.compact(accumulator);
        }

        @Override
        public Coder<AccumT> getAccumulatorCoder(
            CoderRegistry registry, Coder<K> keyCoder, Coder<InputT> inputCoder)
            throws CannotProvideCoderException {
          return CombineFn.this.getAccumulatorCoder(registry, inputCoder);
        }

        @Override
        public Coder<OutputT> getDefaultOutputCoder(
            CoderRegistry registry, Coder<K> keyCoder, Coder<InputT> inputCoder)
            throws CannotProvideCoderException {
          return CombineFn.this.getDefaultOutputCoder(registry, inputCoder);
        }

        @Override
        public CombineFn<InputT, AccumT, OutputT> forKey(K key, Coder<K> keyCoder) {
          return CombineFn.this;
        }

        @Override
        public void populateDisplayData(DisplayData.Builder builder) {
          builder.delegate(CombineFn.this);
        }
      };
    }
  }


  /////////////////////////////////////////////////////////////////////////////

  /**
   * An abstract subclass of {@link CombineFn} for implementing combiners that are more
   * easily expressed as binary operations.
   */
  public abstract static class BinaryCombineFn<V> extends
      CombineFn<V, Holder<V>, V> {

    /**
     * Applies the binary operation to the two operands, returning the result.
     */
    public abstract V apply(V left, V right);

    /**
     * Returns the value that should be used for the combine of the empty set.
     */
    public V identity() {
      return null;
    }

    @Override
    public Holder<V> createAccumulator() {
      return new Holder<>();
    }

    @Override
    public Holder<V> addInput(Holder<V> accumulator, V input) {
      if (accumulator.present) {
        accumulator.set(apply(accumulator.value, input));
      } else {
        accumulator.set(input);
      }
      return accumulator;
    }

    @Override
    public Holder<V> mergeAccumulators(Iterable<Holder<V>> accumulators) {
      Iterator<Holder<V>> iter = accumulators.iterator();
      if (!iter.hasNext()) {
        return createAccumulator();
      } else {
        Holder<V> running = iter.next();
        while (iter.hasNext()) {
          Holder<V> accum = iter.next();
          if (accum.present) {
            if (running.present) {
              running.set(apply(running.value, accum.value));
            } else {
              running.set(accum.value);
            }
          }
        }
        return running;
      }
    }

    @Override
    public V extractOutput(Holder<V> accumulator) {
      if (accumulator.present) {
        return accumulator.value;
      } else {
        return identity();
      }
    }

    @Override
    public Coder<Holder<V>> getAccumulatorCoder(CoderRegistry registry, Coder<V> inputCoder) {
      return new HolderCoder<>(inputCoder);
    }

    @Override
    public Coder<V> getDefaultOutputCoder(CoderRegistry registry, Coder<V> inputCoder) {
      return inputCoder;
    }

  }

  /**
   * Holds a single value value of type {@code V} which may or may not be present.
   *
   * <p>Used only as a private accumulator class.
   */
  public static class Holder<V> {
    private V value;
    private boolean present;
    private Holder() { }
    private Holder(V value) {
      set(value);
    }

    private void set(V value) {
      this.present = true;
      this.value = value;
    }
  }

  /**
   * A {@link Coder} for a {@link Holder}.
   */
  private static class HolderCoder<V> extends CustomCoder<Holder<V>> {

    private Coder<V> valueCoder;

    public HolderCoder(Coder<V> valueCoder) {
      this.valueCoder = valueCoder;
    }

    @Override
    public List<Coder<?>> getCoderArguments() {
      return Arrays.<Coder<?>>asList(valueCoder);
    }

    @Override
    public void encode(Holder<V> accumulator, OutputStream outStream, Context context)
        throws CoderException, IOException {
      if (accumulator.present) {
        outStream.write(1);
        valueCoder.encode(accumulator.value, outStream, context);
      } else {
        outStream.write(0);
      }
    }

    @Override
    public Holder<V> decode(InputStream inStream, Context context)
        throws CoderException, IOException {
      if (inStream.read() == 1) {
        return new Holder<>(valueCoder.decode(inStream, context));
      } else {
        return new Holder<>();
      }
    }

    @Override
    public void verifyDeterministic() throws NonDeterministicException {
      valueCoder.verifyDeterministic();
    }
  }

  /**
   * An abstract subclass of {@link CombineFn} for implementing combiners that are more
   * easily and efficiently expressed as binary operations on <code>int</code>s
   *
   * <p>It uses {@code int[0]} as the mutable accumulator.
   */
  public abstract static class BinaryCombineIntegerFn extends CombineFn<Integer, int[], Integer> {

    /**
     * Applies the binary operation to the two operands, returning the result.
     */
    public abstract int apply(int left, int right);

    /**
     * Returns the identity element of this operation, i.e. an element {@code e}
     * such that {@code apply(e, x) == apply(x, e) == x} for all values of {@code x}.
     */
    public abstract int identity();

    @Override
    public int[] createAccumulator() {
      return wrap(identity());
    }

    @Override
    public int[] addInput(int[] accumulator, Integer input) {
      accumulator[0] = apply(accumulator[0], input);
      return accumulator;
    }

    @Override
    public int[] mergeAccumulators(Iterable<int[]> accumulators) {
      Iterator<int[]> iter = accumulators.iterator();
      if (!iter.hasNext()) {
        return createAccumulator();
      } else {
        int[] running = iter.next();
        while (iter.hasNext()) {
          running[0] = apply(running[0], iter.next()[0]);
        }
        return running;
      }
    }

    @Override
    public Integer extractOutput(int[] accumulator) {
      return accumulator[0];
    }

    @Override
    public Coder<int[]> getAccumulatorCoder(CoderRegistry registry, Coder<Integer> inputCoder) {
      return DelegateCoder.of(
          inputCoder, new ToIntegerCodingFunction(), new FromIntegerCodingFunction());
    }

    @Override
    public Coder<Integer> getDefaultOutputCoder(CoderRegistry registry,
                                                Coder<Integer> inputCoder) {
      return inputCoder;
    }

    private static int[] wrap(int value) {
      return new int[] { value };
    }

    private static final class ToIntegerCodingFunction
        implements DelegateCoder.CodingFunction<int[], Integer> {
      @Override
      public Integer apply(int[] accumulator) {
        return accumulator[0];
      }

      @Override
      public boolean equals(Object o) {
        return o instanceof ToIntegerCodingFunction;
      }

      @Override
      public int hashCode() {
        return this.getClass().hashCode();
      }
    }

    private static final class FromIntegerCodingFunction
        implements DelegateCoder.CodingFunction<Integer, int[]> {
      @Override
      public int[] apply(Integer value) {
        return wrap(value);
      }

      @Override
      public boolean equals(Object o) {
        return o instanceof FromIntegerCodingFunction;
      }

      @Override
      public int hashCode() {
        return this.getClass().hashCode();
      }
    }
  }

  /**
   * An abstract subclass of {@link CombineFn} for implementing combiners that are more
   * easily and efficiently expressed as binary operations on <code>long</code>s.
   *
   * <p>It uses {@code long[0]} as the mutable accumulator.
   */
  public abstract static class BinaryCombineLongFn extends CombineFn<Long, long[], Long> {
    /**
     * Applies the binary operation to the two operands, returning the result.
     */
    public abstract long apply(long left, long right);

    /**
     * Returns the identity element of this operation, i.e. an element {@code e}
     * such that {@code apply(e, x) == apply(x, e) == x} for all values of {@code x}.
     */
    public abstract long identity();

    @Override
    public long[] createAccumulator() {
      return wrap(identity());
    }

    @Override
    public long[] addInput(long[] accumulator, Long input) {
      accumulator[0] = apply(accumulator[0], input);
      return accumulator;
    }

    @Override
    public long[] mergeAccumulators(Iterable<long[]> accumulators) {
      Iterator<long[]> iter = accumulators.iterator();
      if (!iter.hasNext()) {
        return createAccumulator();
      } else {
        long[] running = iter.next();
        while (iter.hasNext()) {
          running[0] = apply(running[0], iter.next()[0]);
        }
        return running;
      }
    }

    @Override
    public Long extractOutput(long[] accumulator) {
      return accumulator[0];
    }

    @Override
    public Coder<long[]> getAccumulatorCoder(CoderRegistry registry, Coder<Long> inputCoder) {
      return DelegateCoder.of(inputCoder, new ToLongCodingFunction(), new FromLongCodingFunction());
    }

    @Override
    public Coder<Long> getDefaultOutputCoder(CoderRegistry registry, Coder<Long> inputCoder) {
      return inputCoder;
    }

    private static long[] wrap(long value) {
      return new long[] { value };
    }

    private static final class ToLongCodingFunction
        implements DelegateCoder.CodingFunction<long[], Long> {
      @Override
      public Long apply(long[] accumulator) {
        return accumulator[0];
      }

      @Override
      public boolean equals(Object o) {
        return o instanceof ToLongCodingFunction;
      }

      @Override
      public int hashCode() {
        return this.getClass().hashCode();
      }
    }

    private static final class FromLongCodingFunction
        implements DelegateCoder.CodingFunction<Long, long[]> {
      @Override
      public long[] apply(Long value) {
        return wrap(value);
      }

      @Override
      public boolean equals(Object o) {
        return o instanceof FromLongCodingFunction;
      }

      @Override
      public int hashCode() {
        return this.getClass().hashCode();
      }
    }
  }

  /**
   * An abstract subclass of {@link CombineFn} for implementing combiners that are more
   * easily and efficiently expressed as binary operations on <code>double</code>s.
   *
   * <p>It uses {@code double[0]} as the mutable accumulator.
   */
  public abstract static class BinaryCombineDoubleFn extends CombineFn<Double, double[], Double> {

    /**
     * Applies the binary operation to the two operands, returning the result.
     */
    public abstract double apply(double left, double right);

    /**
     * Returns the identity element of this operation, i.e. an element {@code e}
     * such that {@code apply(e, x) == apply(x, e) == x} for all values of {@code x}.
     */
    public abstract double identity();

    @Override
    public double[] createAccumulator() {
      return wrap(identity());
    }

    @Override
    public double[] addInput(double[] accumulator, Double input) {
      accumulator[0] = apply(accumulator[0], input);
      return accumulator;
    }

    @Override
    public double[] mergeAccumulators(Iterable<double[]> accumulators) {
      Iterator<double[]> iter = accumulators.iterator();
      if (!iter.hasNext()) {
        return createAccumulator();
      } else {
        double[] running = iter.next();
        while (iter.hasNext()) {
          running[0] = apply(running[0], iter.next()[0]);
        }
        return running;
      }
    }

    @Override
    public Double extractOutput(double[] accumulator) {
      return accumulator[0];
    }

    @Override
    public Coder<double[]> getAccumulatorCoder(CoderRegistry registry, Coder<Double> inputCoder) {
      return DelegateCoder.of(
          inputCoder, new ToDoubleCodingFunction(), new FromDoubleCodingFunction());
    }

    @Override
    public Coder<Double> getDefaultOutputCoder(CoderRegistry registry, Coder<Double> inputCoder) {
      return inputCoder;
    }

    private static double[] wrap(double value) {
      return new double[] { value };
    }

    private static final class ToDoubleCodingFunction
        implements DelegateCoder.CodingFunction<double[], Double> {
      @Override
      public Double apply(double[] accumulator) {
        return accumulator[0];
      }

      @Override
      public boolean equals(Object o) {
        return o instanceof ToDoubleCodingFunction;
      }

      @Override
      public int hashCode() {
        return this.getClass().hashCode();
      }
    }

    private static final class FromDoubleCodingFunction
        implements DelegateCoder.CodingFunction<Double, double[]> {
      @Override
      public double[] apply(Double value) {
        return wrap(value);
      }

      @Override
      public boolean equals(Object o) {
        return o instanceof FromDoubleCodingFunction;
      }

      @Override
      public int hashCode() {
        return this.getClass().hashCode();
      }
    }
  }

  /////////////////////////////////////////////////////////////////////////////

  /**
   * A {@code CombineFn} that uses a subclass of
   * {@link AccumulatingCombineFn.Accumulator} as its accumulator
   * type.  By defining the operations of the {@code Accumulator}
   * helper class, the operations of the enclosing {@code CombineFn}
   * are automatically provided.  This can reduce the code required to
   * implement a {@code CombineFn}.
   *
   * <p>For example, the example from {@link CombineFn} above can be
   * expressed using {@code AccumulatingCombineFn} more concisely as
   * follows:
   *
   * <pre> {@code
   * public class AverageFn
   *     extends AccumulatingCombineFn<Integer, AverageFn.Accum, Double> {
   *   public Accum createAccumulator() {
   *     return new Accum();
   *   }
   *   public class Accum
   *       extends AccumulatingCombineFn<Integer, AverageFn.Accum, Double>
   *               .Accumulator {
   *     private int sum = 0;
   *     private int count = 0;
   *     public void addInput(Integer input) {
   *       sum += input;
   *       count++;
   *     }
   *     public void mergeAccumulator(Accum other) {
   *       sum += other.sum;
   *       count += other.count;
   *     }
   *     public Double extractOutput() {
   *       return ((double) sum) / count;
   *     }
   *   }
   * }
   * PCollection<Integer> pc = ...;
   * PCollection<Double> average = pc.apply(Combine.globally(new AverageFn()));
   * } </pre>
   *
   * @param <InputT> type of input values
   * @param <AccumT> type of mutable accumulator values
   * @param <OutputT> type of output values
   */
  public abstract static class AccumulatingCombineFn<
      InputT,
      AccumT extends AccumulatingCombineFn.Accumulator<InputT, AccumT, OutputT>,
      OutputT>
      extends CombineFn<InputT, AccumT, OutputT> {

    /**
     * The type of mutable accumulator values used by this
     * {@code AccumulatingCombineFn}.
     */
    public interface Accumulator<InputT, AccumT, OutputT> {
      /**
       * Adds the given input value to this accumulator, modifying
       * this accumulator.
       */
      void addInput(InputT input);

      /**
       * Adds the input values represented by the given accumulator
       * into this accumulator.
       */
      void mergeAccumulator(AccumT other);

      /**
       * Returns the output value that is the result of combining all
       * the input values represented by this accumulator.
       */
      OutputT extractOutput();
    }

    @Override
    public final AccumT addInput(AccumT accumulator, InputT input) {
      accumulator.addInput(input);
      return accumulator;
    }

    @Override
    public final AccumT mergeAccumulators(Iterable<AccumT> accumulators) {
      AccumT accumulator = createAccumulator();
      for (AccumT partial : accumulators) {
        accumulator.mergeAccumulator(partial);
      }
      return accumulator;
    }

    @Override
    public final OutputT extractOutput(AccumT accumulator) {
      return accumulator.extractOutput();
    }
  }


  /////////////////////////////////////////////////////////////////////////////


  /**
   * A {@code KeyedCombineFn<K, InputT, AccumT, OutputT>} specifies how to combine
   * a collection of input values of type {@code InputT}, associated with
   * a key of type {@code K}, into a single output value of type
   * {@code OutputT}.  It does this via one or more intermediate mutable
   * accumulator values of type {@code AccumT}.
   *
   * <p>The overall process to combine a collection of input
   * {@code InputT} values associated with an input {@code K} key into a
   * single output {@code OutputT} value is as follows:
   *
   * <ol>
   *
   * <li> The input {@code InputT} values are partitioned into one or more
   * batches.
   *
   * <li> For each batch, the {@link #createAccumulator} operation is
   * invoked to create a fresh mutable accumulator value of type
   * {@code AccumT}, initialized to represent the combination of zero
   * values.
   *
   * <li> For each input {@code InputT} value in a batch, the
   * {@link #addInput} operation is invoked to add the value to that
   * batch's accumulator {@code AccumT} value.  The accumulator may just
   * record the new value (e.g., if {@code AccumT == List<InputT>}, or may do
   * work to represent the combination more compactly.
   *
   * <li> The {@link #mergeAccumulators} operation is invoked to
   * combine a collection of accumulator {@code AccumT} values into a
   * single combined output accumulator {@code AccumT} value, once the
   * merging accumulators have had all all the input values in their
   * batches added to them.  This operation is invoked repeatedly,
   * until there is only one accumulator value left.
   *
   * <li> The {@link #extractOutput} operation is invoked on the final
   * accumulator {@code AccumT} value to get the output {@code OutputT} value.
   *
   * </ol>
   *
   * <p>All of these operations are passed the {@code K} key that the
   * values being combined are associated with.
   *
   * <p>For example:
   * <pre> {@code
   * public class ConcatFn
   *     extends KeyedCombineFn<String, Integer, ConcatFn.Accum, String> {
   *   public static class Accum {
   *     String s = "";
   *   }
   *   public Accum createAccumulator(String key) {
   *     return new Accum();
   *   }
   *   public Accum addInput(String key, Accum accum, Integer input) {
   *       accum.s += "+" + input;
   *       return accum;
   *   }
   *   public Accum mergeAccumulators(String key, Iterable<Accum> accums) {
   *     Accum merged = new Accum();
   *     for (Accum accum : accums) {
   *       merged.s += accum.s;
   *     }
   *     return merged;
   *   }
   *   public String extractOutput(String key, Accum accum) {
   *     return key + accum.s;
   *   }
   * }
   * PCollection<KV<String, Integer>> pc = ...;
   * PCollection<KV<String, String>> pc2 = pc.apply(
   *     Combine.perKey(new ConcatFn()));
   * } </pre>
   *
   * <p>Keyed combining functions used by {@link Combine.PerKey},
   * {@link Combine.GroupedValues}, and {@code PTransforms} derived
   * from them should be <i>associative</i> and <i>commutative</i>.
   * Associativity is required because input values are first broken
   * up into subgroups before being combined, and their intermediate
   * results further combined, in an arbitrary tree structure.
   * Commutativity is required because any order of the input values
   * is ignored when breaking up input values into groups.
   *
   * @param <K> type of keys
   * @param <InputT> type of input values
   * @param <AccumT> type of mutable accumulator values
   * @param <OutputT> type of output values
   */
  public abstract static class KeyedCombineFn<K, InputT, AccumT, OutputT>
      extends AbstractPerKeyCombineFn<K, InputT, AccumT, OutputT> {
    /**
     * Returns a new, mutable accumulator value representing the accumulation of zero input values.
     *
     * @param key the key that all the accumulated values using the
     * accumulator are associated with
     */
    public abstract AccumT createAccumulator(K key);

    /**
     * Adds the given input value to the given accumulator, returning the new accumulator value.
     *
     * <p>For efficiency, the input accumulator may be modified and returned.
     *
     * @param key the key that all the accumulated values using the
     * accumulator are associated with
     */
    public abstract AccumT addInput(K key, AccumT accumulator, InputT value);

    /**
     * Returns an accumulator representing the accumulation of all the
     * input values accumulated in the merging accumulators.
     *
     * <p>May modify any of the argument accumulators.  May return a
     * fresh accumulator, or may return one of the (modified) argument
     * accumulators.
     *
     * @param key the key that all the accumulators are associated
     * with
     */
    public abstract AccumT mergeAccumulators(K key, Iterable<AccumT> accumulators);

    /**
     * Returns the output value that is the result of combining all
     * the input values represented by the given accumulator.
     *
     * @param key the key that all the accumulated values using the
     * accumulator are associated with
     */
    public abstract OutputT extractOutput(K key, AccumT accumulator);

    /**
     * Returns an accumulator that represents the same logical value as the
     * input accumulator, but may have a more compact representation.
     *
     * <p>For most CombineFns this would be a no-op, but should be overridden
     * by CombineFns that (for example) buffer up elements and combine
     * them in batches.
     *
     * <p>For efficiency, the input accumulator may be modified and returned.
     *
     * <p>By default returns the original accumulator.
     */
    public AccumT compact(K key, AccumT accumulator) {
      return accumulator;
    }

    @Override
    public CombineFn<InputT, AccumT, OutputT> forKey(final K key, final Coder<K> keyCoder) {
      return new CombineFn<InputT, AccumT, OutputT>() {

        @Override
        public AccumT createAccumulator() {
          return KeyedCombineFn.this.createAccumulator(key);
        }

        @Override
        public AccumT addInput(AccumT accumulator, InputT input) {
          return KeyedCombineFn.this.addInput(key, accumulator, input);
        }

        @Override
        public AccumT mergeAccumulators(Iterable<AccumT> accumulators) {
          return KeyedCombineFn.this.mergeAccumulators(key, accumulators);
        }

        @Override
        public OutputT extractOutput(AccumT accumulator) {
          return KeyedCombineFn.this.extractOutput(key, accumulator);
        }

        @Override
        public AccumT compact(AccumT accumulator) {
          return KeyedCombineFn.this.compact(key, accumulator);
        }

        @Override
        public Coder<AccumT> getAccumulatorCoder(CoderRegistry registry, Coder<InputT> inputCoder)
            throws CannotProvideCoderException {
          return KeyedCombineFn.this.getAccumulatorCoder(registry, keyCoder, inputCoder);
        }

        @Override
        public Coder<OutputT> getDefaultOutputCoder(
            CoderRegistry registry, Coder<InputT> inputCoder) throws CannotProvideCoderException {
          return KeyedCombineFn.this.getDefaultOutputCoder(registry, keyCoder, inputCoder);
        }

        @Override
        public void populateDisplayData(DisplayData.Builder builder) {
          builder.delegate(KeyedCombineFn.this);
        }
      };
    }

    /**
     * Applies this {@code KeyedCombineFn} to a key and a collection
     * of input values to produce a combined output value.
     *
     * <p>Useful when testing the behavior of a {@code KeyedCombineFn}
     * separately from a {@code Combine} transform.
     */
    public OutputT apply(K key, Iterable<? extends InputT> inputs) {
      AccumT accum = createAccumulator(key);
      for (InputT input : inputs) {
        accum = addInput(key, accum, input);
      }
      return extractOutput(key, accum);
    }
  }

  ////////////////////////////////////////////////////////////////////////////

  /**
   * {@code Combine.Globally<InputT, OutputT>} takes a {@code PCollection<InputT>}
   * and returns a {@code PCollection<OutputT>} whose elements are the result of
   * combining all the elements in each window of the input {@code PCollection},
   * using a specified {@link CombineFn CombineFn&lt;InputT, AccumT, OutputT&gt;}.
   * It is common for {@code InputT == OutputT}, but not required.  Common combining
   * functions include sums, mins, maxes, and averages of numbers,
   * conjunctions and disjunctions of booleans, statistical
   * aggregations, etc.
   *
   * <p>Example of use:
   * <pre> {@code
   * PCollection<Integer> pc = ...;
   * PCollection<Integer> sum = pc.apply(
   *     Combine.globally(new Sum.SumIntegerFn()));
   * } </pre>
   *
   * <p>Combining can happen in parallel, with different subsets of the
   * input {@code PCollection} being combined separately, and their
   * intermediate results combined further, in an arbitrary tree
   * reduction pattern, until a single result value is produced.
   *
   * <p>If the input {@code PCollection} is windowed into {@link GlobalWindows},
   * a default value in the {@link GlobalWindow} will be output if the input
   * {@code PCollection} is empty.  To use this with inputs with other windowing,
   * either {@link #withoutDefaults} or {@link #asSingletonView} must be called,
   * as the default value cannot be automatically assigned to any single window.
   *
   * <p>By default, the {@code Coder} of the output {@code PValue<OutputT>}
   * is inferred from the concrete type of the
   * {@code CombineFn<InputT, AccumT, OutputT>}'s output type {@code OutputT}.
   *
   * <p>See also {@link #perKey}/{@link PerKey Combine.PerKey} and
   * {@link #groupedValues}/{@link GroupedValues Combine.GroupedValues}, which
   * are useful for combining values associated with each key in
   * a {@code PCollection} of {@code KV}s.
   *
   * @param <InputT> type of input values
   * @param <OutputT> type of output values
   */
  public static class Globally<InputT, OutputT>
      extends PTransform<PCollection<InputT>, PCollection<OutputT>> {

    private final GlobalCombineFn<? super InputT, ?, OutputT> fn;
    private final DisplayData.ItemSpec<? extends Class<?>> fnDisplayData;
    private final boolean insertDefault;
    private final int fanout;
    private final List<PCollectionView<?>> sideInputs;

    private Globally(GlobalCombineFn<? super InputT, ?, OutputT> fn,
        DisplayData.ItemSpec<? extends Class<?>> fnDisplayData, boolean insertDefault, int fanout) {
      this.fn = fn;
      this.fnDisplayData = fnDisplayData;
      this.insertDefault = insertDefault;
      this.fanout = fanout;
      this.sideInputs = ImmutableList.of();
    }

    private Globally(String name, GlobalCombineFn<? super InputT, ?, OutputT> fn,
        DisplayData.ItemSpec<? extends Class<?>> fnDisplayData, boolean insertDefault, int fanout) {
      super(name);
      this.fn = fn;
      this.fnDisplayData = fnDisplayData;
      this.insertDefault = insertDefault;
      this.fanout = fanout;
      this.sideInputs = ImmutableList.of();
    }

    private Globally(String name, GlobalCombineFn<? super InputT, ?, OutputT> fn,
        DisplayData.ItemSpec<? extends Class<?>> fnDisplayData, boolean insertDefault, int fanout,
        List<PCollectionView<?>> sideInputs) {
      super(name);
      this.fn = fn;
      this.fnDisplayData = fnDisplayData;
      this.insertDefault = insertDefault;
      this.fanout = fanout;
      this.sideInputs = sideInputs;
    }

    /**
     * Return a new {@code Globally} transform that's like this transform but with the
     * specified name. Does not modify this transform.
     */
    public Globally<InputT, OutputT> named(String name) {
      return new Globally<>(name, fn, fnDisplayData, insertDefault, fanout);
    }

    /**
     * Returns a {@link PTransform} that produces a {@code PCollectionView}
     * whose elements are the result of combining elements per-window in
     * the input {@code PCollection}.  If a value is requested from the view
     * for a window that is not present, the result of applying the {@code CombineFn}
     * to an empty input set will be returned.
     */
    public GloballyAsSingletonView<InputT, OutputT> asSingletonView() {
      return new GloballyAsSingletonView<>(fn, fnDisplayData, insertDefault, fanout);
    }

    /**
     * Returns a {@link PTransform} identical to this, but that does not attempt to
     * provide a default value in the case of empty input.  Required when the input
     * is not globally windowed and the output is not being used as a side input.
     */
    public Globally<InputT, OutputT> withoutDefaults() {
      return new Globally<>(name, fn, fnDisplayData, false, fanout);
    }

    /**
     * Returns a {@link PTransform} identical to this, but that uses an intermediate node
     * to combine parts of the data to reduce load on the final global combine step.
     *
     * <p>The {@code fanout} parameter determines the number of intermediate keys
     * that will be used.
     */
    public Globally<InputT, OutputT> withFanout(int fanout) {
      return new Globally<>(name, fn, fnDisplayData, insertDefault, fanout);
    }

    /**
     * Returns a {@link PTransform} identical to this, but with the specified side inputs to use
     * in {@link CombineFnWithContext}.
     */
    public Globally<InputT, OutputT> withSideInputs(
        Iterable<? extends PCollectionView<?>> sideInputs) {
      checkState(fn instanceof RequiresContextInternal);
      return new Globally<>(name, fn, fnDisplayData, insertDefault, fanout,
          ImmutableList.copyOf(sideInputs));
    }

    /**
     * Returns the {@link GlobalCombineFn} used by this Combine operation.
     */
    public GlobalCombineFn<? super InputT, ?, OutputT> getFn() {
      return fn;
    }

    /**
     * Returns the side inputs used by this Combine operation.
     */
    public List<PCollectionView<?>> getSideInputs() {
      return sideInputs;
    }

    /**
     * Returns whether or not this transformation applies a default value.
     */
    public boolean isInsertDefault() {
      return insertDefault;
    }

    @Override
    public PCollection<OutputT> apply(PCollection<InputT> input) {
      PCollection<KV<Void, InputT>> withKeys = input
          .apply(WithKeys.<Void, InputT>of((Void) null))
          .setCoder(KvCoder.of(VoidCoder.of(), input.getCoder()));

      Combine.PerKey<Void, InputT, OutputT> combine =
          Combine.fewKeys(fn.asKeyedFn(), fnDisplayData);
      if (!sideInputs.isEmpty()) {
        combine = combine.withSideInputs(sideInputs);
      }

      PCollection<KV<Void, OutputT>> combined;
      if (fanout >= 2) {
        combined = withKeys.apply(combine.withHotKeyFanout(fanout));
      } else {
        combined = withKeys.apply(combine);
      }

      PCollection<OutputT> output = combined.apply(Values.<OutputT>create());

      if (insertDefault) {
        if (!output.getWindowingStrategy().getWindowFn().isCompatible(new GlobalWindows())) {
          throw new IllegalStateException(fn.getIncompatibleGlobalWindowErrorMessage());
        }
        return insertDefaultValueIfEmpty(output);
      } else {
        return output;
      }
    }

    @Override
    public void populateDisplayData(DisplayData.Builder builder) {
      super.populateDisplayData(builder);

      Combine.populateDisplayData(builder, fn, fnDisplayData);
      Combine.populateGlobalDisplayData(builder, fanout, insertDefault);
    }

    private PCollection<OutputT> insertDefaultValueIfEmpty(PCollection<OutputT> maybeEmpty) {
      final PCollectionView<Iterable<OutputT>> maybeEmptyView = maybeEmpty.apply(
          View.<OutputT>asIterable());


      final OutputT defaultValue = fn.defaultValue();
      PCollection<OutputT> defaultIfEmpty = maybeEmpty.getPipeline()
          .apply("CreateVoid", Create.of((Void) null).withCoder(VoidCoder.of()))
          .apply("ProduceDefault", ParDo.withSideInputs(maybeEmptyView).of(
              new DoFn<Void, OutputT>() {
                @ProcessElement
                public void processElement(ProcessContext c) {
                  Iterator<OutputT> combined = c.sideInput(maybeEmptyView).iterator();
                  if (!combined.hasNext()) {
                    c.output(defaultValue);
                  }
                }
              }))
          .setCoder(maybeEmpty.getCoder())
          .setWindowingStrategyInternal(maybeEmpty.getWindowingStrategy());

      return PCollectionList.of(maybeEmpty).and(defaultIfEmpty)
          .apply(Flatten.<OutputT>pCollections());
    }
  }

  private static void populateDisplayData(
      DisplayData.Builder builder, HasDisplayData fn,
      DisplayData.ItemSpec<? extends Class<?>> fnDisplayItem) {
    builder
        .include("combineFn", fn)
        .add(fnDisplayItem);
  }

  private static void populateGlobalDisplayData(
      DisplayData.Builder builder, int fanout, boolean insertDefault) {
    builder
        .addIfNotDefault(DisplayData.item("fanout", fanout)
            .withLabel("Key Fanout Size"), 0)
        .add(DisplayData.item("emitDefaultOnEmptyInput", insertDefault)
            .withLabel("Emit Default On Empty Input"));
  }

  /**
   * {@code Combine.GloballyAsSingletonView<InputT, OutputT>} takes a {@code PCollection<InputT>}
   * and returns a {@code PCollectionView<OutputT>} whose elements are the result of
   * combining all the elements in each window of the input {@code PCollection},
   * using a specified {@link CombineFn CombineFn&lt;InputT, AccumT, OutputT&gt;}.
   * It is common for {@code InputT == OutputT}, but not required. Common combining
   * functions include sums, mins, maxes, and averages of numbers,
   * conjunctions and disjunctions of booleans, statistical
   * aggregations, etc.
   *
   * <p>Example of use:
   * <pre> {@code
   * PCollection<Integer> pc = ...;
   * PCollection<Integer> sum = pc.apply(
   *     Combine.globally(new Sum.SumIntegerFn()));
   * } </pre>
   *
   * <p>Combining can happen in parallel, with different subsets of the
   * input {@code PCollection} being combined separately, and their
   * intermediate results combined further, in an arbitrary tree
   * reduction pattern, until a single result value is produced.
   *
   * <p>If a value is requested from the view for a window that is not present
   * and {@code insertDefault} is true, the result of calling the {@code CombineFn}
   * on empty input will returned. If {@code insertDefault} is false, an
   * exception will be thrown instead.
   *
   * <p>By default, the {@code Coder} of the output {@code PValue<OutputT>}
   * is inferred from the concrete type of the
   * {@code CombineFn<InputT, AccumT, OutputT>}'s output type {@code OutputT}.
   *
   * <p>See also {@link #perKey}/{@link PerKey Combine.PerKey} and
   * {@link #groupedValues}/{@link GroupedValues Combine.GroupedValues}, which
   * are useful for combining values associated with each key in
   * a {@code PCollection} of {@code KV}s.
   *
   * @param <InputT> type of input values
   * @param <OutputT> type of output values
   */
  public static class GloballyAsSingletonView<InputT, OutputT>
      extends PTransform<PCollection<InputT>, PCollectionView<OutputT>> {

    private final GlobalCombineFn<? super InputT, ?, OutputT> fn;
    private final DisplayData.ItemSpec<? extends Class<?>> fnDisplayData;
    private final boolean insertDefault;
    private final int fanout;

    private GloballyAsSingletonView(
        GlobalCombineFn<? super InputT, ?, OutputT> fn,
        DisplayData.ItemSpec<? extends Class<?>> fnDisplayData, boolean insertDefault, int fanout) {
      this.fn = fn;
      this.fnDisplayData = fnDisplayData;
      this.insertDefault = insertDefault;
      this.fanout = fanout;
    }

    @Override
    public PCollectionView<OutputT> apply(PCollection<InputT> input) {
      Globally<InputT, OutputT> combineGlobally =
          Combine.<InputT, OutputT>globally(fn).withoutDefaults().withFanout(fanout);
      if (insertDefault) {
        return input
            .apply(combineGlobally)
            .apply(View.<OutputT>asSingleton().withDefaultValue(fn.defaultValue()));
      } else {
        return input
            .apply(combineGlobally)
            .apply(View.<OutputT>asSingleton());
      }
    }

    public int getFanout() {
      return fanout;
    }

    public boolean getInsertDefault() {
      return insertDefault;
    }

    public GlobalCombineFn<? super InputT, ?, OutputT> getCombineFn() {
      return fn;
    }

    @Override
    public void populateDisplayData(DisplayData.Builder builder) {
      super.populateDisplayData(builder);

      Combine.populateDisplayData(builder, fn, fnDisplayData);
      Combine.populateGlobalDisplayData(builder, fanout, insertDefault);
    }
  }

  /**
   * Converts a {@link SerializableFunction} from {@code Iterable<V>}s
   * to {@code V}s into a simple {@link CombineFn} over {@code V}s.
   *
   * <p>Used in the implementation of convenience methods like
   * {@link #globally(SerializableFunction)},
   * {@link #perKey(SerializableFunction)}, and
   * {@link #groupedValues(SerializableFunction)}.
   */
  public static class IterableCombineFn<V> extends CombineFn<V, List<V>, V> {
    /**
     * Returns a {@code CombineFn} that uses the given
     * {@code SerializableFunction} to combine values.
     */
    public static <V> IterableCombineFn<V> of(
        SerializableFunction<Iterable<V>, V> combiner) {
      return of(combiner, DEFAULT_BUFFER_SIZE);
    }

    /**
     * Returns a {@code CombineFn} that uses the given
     * {@code SerializableFunction} to combine values,
     * attempting to buffer at least {@code bufferSize}
     * values between invocations.
     */
    public static <V> IterableCombineFn<V> of(
        SerializableFunction<Iterable<V>, V> combiner, int bufferSize) {
      return new IterableCombineFn<>(combiner, bufferSize);
    }

    private static final int DEFAULT_BUFFER_SIZE = 20;

    /** The combiner function. */
    private final SerializableFunction<Iterable<V>, V> combiner;

    /**
     * The number of values to accumulate before invoking the combiner
     * function to combine them.
     */
    private final int bufferSize;

    private IterableCombineFn(
        SerializableFunction<Iterable<V>, V> combiner, int bufferSize) {
      this.combiner = combiner;
      this.bufferSize = bufferSize;
    }

    @Override
    public List<V> createAccumulator() {
      return new ArrayList<>();
    }

    @Override
    public List<V> addInput(List<V> accumulator, V input) {
      accumulator.add(input);
      if (accumulator.size() > bufferSize) {
        return mergeToSingleton(accumulator);
      } else {
        return accumulator;
      }
    }

    @Override
    public List<V> mergeAccumulators(Iterable<List<V>> accumulators) {
      return mergeToSingleton(Iterables.concat(accumulators));
    }

    @Override
    public V extractOutput(List<V> accumulator) {
      return combiner.apply(accumulator);
    }

    @Override
    public List<V> compact(List<V> accumulator) {
      return accumulator.size() > 1 ? mergeToSingleton(accumulator) : accumulator;
    }

    @Override
    public void populateDisplayData(DisplayData.Builder builder) {
      super.populateDisplayData(builder);
      builder.add(DisplayData.item("combineFn", combiner.getClass())
        .withLabel("Combiner"));
    }

    private List<V> mergeToSingleton(Iterable<V> values) {
      List<V> singleton = new ArrayList<>();
      singleton.add(combiner.apply(values));
      return singleton;
    }
  }

  /**
   * Converts a {@link SerializableFunction} from {@code Iterable<V>}s
   * to {@code V}s into a simple {@link CombineFn} over {@code V}s.
   *
   * <p>@deprecated Use {@link IterableCombineFn} or the more space efficient
   * {@link BinaryCombineFn} instead (which avoids buffering values).
   */
  @Deprecated
  public static class SimpleCombineFn<V> extends IterableCombineFn<V> {

    /**
     * Returns a {@code CombineFn} that uses the given
     * {@code SerializableFunction} to combine values.
     */
    @Deprecated
    public static <V> SimpleCombineFn<V> of(
        SerializableFunction<Iterable<V>, V> combiner) {
      return new SimpleCombineFn<>(combiner);
    }

    protected SimpleCombineFn(SerializableFunction<Iterable<V>, V> combiner) {
      super(combiner, IterableCombineFn.DEFAULT_BUFFER_SIZE);
    }
  }


  /////////////////////////////////////////////////////////////////////////////

  /**
   * {@code PerKey<K, InputT, OutputT>} takes a
   * {@code PCollection<KV<K, InputT>>}, groups it by key, applies a
   * combining function to the {@code InputT} values associated with each
   * key to produce a combined {@code OutputT} value, and returns a
   * {@code PCollection<KV<K, OutputT>>} representing a map from each
   * distinct key of the input {@code PCollection} to the corresponding
   * combined value.  {@code InputT} and {@code OutputT} are often the same.
   *
   * <p>This is a concise shorthand for an application of
   * {@link GroupByKey} followed by an application of
   * {@link GroupedValues Combine.GroupedValues}.  See those
   * operations for more details on how keys are compared for equality
   * and on the default {@code Coder} for the output.
   *
   * <p>Example of use:
   * <pre> {@code
   * PCollection<KV<String, Double>> salesRecords = ...;
   * PCollection<KV<String, Double>> totalSalesPerPerson =
   *     salesRecords.apply(Combine.<String, Double, Double>perKey(
   *         new Sum.SumDoubleFn()));
   * } </pre>
   *
   * <p>Each output element is in the window by which its corresponding input
   * was grouped, and has the timestamp of the end of that window.  The output
   * {@code PCollection} has the same
   * {@link org.apache.beam.sdk.transforms.windowing.WindowFn}
   * as the input.
   *
   * @param <K> the type of the keys of the input and output
   * {@code PCollection}s
   * @param <InputT> the type of the values of the input {@code PCollection}
   * @param <OutputT> the type of the values of the output {@code PCollection}
   */
  public static class PerKey<K, InputT, OutputT>
    extends PTransform<PCollection<KV<K, InputT>>, PCollection<KV<K, OutputT>>> {

    private final PerKeyCombineFn<? super K, ? super InputT, ?, OutputT> fn;
<<<<<<< HEAD
    private final DisplayData.Item<? extends Class<?>> fnDisplayData;
=======
    private final DisplayData.ItemSpec<? extends Class<?>> fnDisplayData;
>>>>>>> f2fe1ae4
    private final boolean fewKeys;
    private final List<PCollectionView<?>> sideInputs;

    private PerKey(
        PerKeyCombineFn<? super K, ? super InputT, ?, OutputT> fn,
        DisplayData.ItemSpec<? extends Class<?>> fnDisplayData, boolean fewKeys) {
      this.fn = fn;
      this.fnDisplayData = fnDisplayData;
      this.fewKeys = fewKeys;
      this.sideInputs = ImmutableList.of();
    }

    private PerKey(String name,
        PerKeyCombineFn<? super K, ? super InputT, ?, OutputT> fn,
        DisplayData.ItemSpec<? extends Class<?>> fnDisplayData,
        boolean fewKeys, List<PCollectionView<?>> sideInputs) {
      super(name);
      this.fn = fn;
      this.fnDisplayData = fnDisplayData;
      this.fewKeys = fewKeys;
      this.sideInputs = sideInputs;
    }

    private PerKey(
        String name, PerKeyCombineFn<? super K, ? super InputT, ?, OutputT> fn,
        DisplayData.ItemSpec<? extends Class<?>> fnDisplayData, boolean fewKeys) {
      super(name);
      this.fn = fn;
      this.fnDisplayData = fnDisplayData;
      this.fewKeys = fewKeys;
      this.sideInputs = ImmutableList.of();
    }

    /**
     * Return a new {@code Globally} transform that's like this transform but with the
     * specified name. Does not modify this transform.
     */
    public PerKey<K, InputT, OutputT> named(String name) {
      return new PerKey<>(name, fn, fnDisplayData, fewKeys);
    }

    /**
     * Returns a {@link PTransform} identical to this, but with the specified side inputs to use
     * in {@link KeyedCombineFnWithContext}.
     */
    public PerKey<K, InputT, OutputT> withSideInputs(
        Iterable<? extends PCollectionView<?>> sideInputs) {
      checkState(fn instanceof RequiresContextInternal);
      return new PerKey<>(name, fn, fnDisplayData, fewKeys,
          ImmutableList.copyOf(sideInputs));
    }

    /**
     * If a single key has disproportionately many values, it may become a
     * bottleneck, especially in streaming mode.  This returns a new per-key
     * combining transform that inserts an intermediate node to combine "hot"
     * keys partially before performing the full combine.
     *
     * @param hotKeyFanout a function from keys to an integer N, where the key
     * will be spread among N intermediate nodes for partial combining.
     * If N is less than or equal to 1, this key will not be sent through an
     * intermediate node.
     */
    public PerKeyWithHotKeyFanout<K, InputT, OutputT> withHotKeyFanout(
        SerializableFunction<? super K, Integer> hotKeyFanout) {
      return new PerKeyWithHotKeyFanout<>(name, fn, fnDisplayData, hotKeyFanout);
    }

    /**
     * Like {@link #withHotKeyFanout(SerializableFunction)}, but returning the given
     * constant value for every key.
     */
    public PerKeyWithHotKeyFanout<K, InputT, OutputT> withHotKeyFanout(final int hotKeyFanout) {
      return new PerKeyWithHotKeyFanout<>(name, fn, fnDisplayData,
          new SimpleFunction<K, Integer>() {
            @Override
            public void populateDisplayData(Builder builder) {
              super.populateDisplayData(builder);
              builder.add(DisplayData.item("fanout", hotKeyFanout)
                  .withLabel("Key Fanout Size"));
            }

            @Override
            public Integer apply(K unused) {
              return hotKeyFanout;
            }
          });
    }

    /**
     * Returns the {@link PerKeyCombineFn} used by this Combine operation.
     */
    public PerKeyCombineFn<? super K, ? super InputT, ?, OutputT> getFn() {
      return fn;
    }

    /**
     * Returns the side inputs used by this Combine operation.
     */
    public List<PCollectionView<?>> getSideInputs() {
      return sideInputs;
    }

    @Override
    public PCollection<KV<K, OutputT>> apply(PCollection<KV<K, InputT>> input) {
      return input
          .apply(GroupByKey.<K, InputT>create(fewKeys))
          .apply(Combine.<K, InputT, OutputT>groupedValues(fn, fnDisplayData)
              .withSideInputs(sideInputs));
    }

    @Override
    public void populateDisplayData(DisplayData.Builder builder) {
      super.populateDisplayData(builder);
      Combine.populateDisplayData(builder, fn, fnDisplayData);
    }
  }

  /**
   * Like {@link PerKey}, but sharding the combining of hot keys.
   */
  public static class PerKeyWithHotKeyFanout<K, InputT, OutputT>
      extends PTransform<PCollection<KV<K, InputT>>, PCollection<KV<K, OutputT>>> {

    private final PerKeyCombineFn<? super K, ? super InputT, ?, OutputT> fn;
<<<<<<< HEAD
    private final DisplayData.Item<? extends Class<?>> fnDisplayData;
=======
    private final DisplayData.ItemSpec<? extends Class<?>> fnDisplayData;
>>>>>>> f2fe1ae4
    private final SerializableFunction<? super K, Integer> hotKeyFanout;

    private PerKeyWithHotKeyFanout(String name,
        PerKeyCombineFn<? super K, ? super InputT, ?, OutputT> fn,
        DisplayData.ItemSpec<? extends Class<?>> fnDisplayData,
        SerializableFunction<? super K, Integer> hotKeyFanout) {
      super(name);
      this.fn = fn;
      this.fnDisplayData = fnDisplayData;
      this.hotKeyFanout = hotKeyFanout;
    }

    @Override
    public PCollection<KV<K, OutputT>> apply(PCollection<KV<K, InputT>> input) {
      return applyHelper(input);
    }

    private <AccumT> PCollection<KV<K, OutputT>> applyHelper(PCollection<KV<K, InputT>> input) {

      // Name the accumulator type.
      @SuppressWarnings("unchecked")
      final PerKeyCombineFn<K, InputT, AccumT, OutputT> typedFn =
          (PerKeyCombineFn<K, InputT, AccumT, OutputT>) this.fn;

      if (!(input.getCoder() instanceof KvCoder)) {
        throw new IllegalStateException(
            "Expected input coder to be KvCoder, but was " + input.getCoder());
      }

      @SuppressWarnings("unchecked")
      final KvCoder<K, InputT> inputCoder = (KvCoder<K, InputT>) input.getCoder();
      final Coder<AccumT> accumCoder;

      try {
        accumCoder = typedFn.getAccumulatorCoder(
            input.getPipeline().getCoderRegistry(),
            inputCoder.getKeyCoder(), inputCoder.getValueCoder());
      } catch (CannotProvideCoderException e) {
        throw new IllegalStateException("Unable to determine accumulator coder.", e);
      }
      Coder<InputOrAccum<InputT, AccumT>> inputOrAccumCoder =
          new InputOrAccum.InputOrAccumCoder<InputT, AccumT>(
              inputCoder.getValueCoder(), accumCoder);

      // A CombineFn's mergeAccumulator can be applied in a tree-like fashion.
      // Here we shard the key using an integer nonce, combine on that partial
      // set of values, then drop the nonce and do a final combine of the
      // aggregates.  We do this by splitting the original CombineFn into two,
      // on that does addInput + merge and another that does merge + extract.
      PerKeyCombineFn<KV<K, Integer>, InputT, AccumT, AccumT> hotPreCombine;
      PerKeyCombineFn<K, InputOrAccum<InputT, AccumT>, AccumT, OutputT> postCombine;
      if (!(typedFn instanceof RequiresContextInternal)) {
        final KeyedCombineFn<K, InputT, AccumT, OutputT> keyedFn =
            (KeyedCombineFn<K, InputT, AccumT, OutputT>) typedFn;
        hotPreCombine =
            new KeyedCombineFn<KV<K, Integer>, InputT, AccumT, AccumT>() {
              @Override
              public AccumT createAccumulator(KV<K, Integer> key) {
                return keyedFn.createAccumulator(key.getKey());
              }
              @Override
              public AccumT addInput(KV<K, Integer> key, AccumT accumulator, InputT value) {
                return keyedFn.addInput(key.getKey(), accumulator, value);
              }
              @Override
              public AccumT mergeAccumulators(
                  KV<K, Integer> key, Iterable<AccumT> accumulators) {
                return keyedFn.mergeAccumulators(key.getKey(), accumulators);
              }
              @Override
              public AccumT compact(KV<K, Integer> key, AccumT accumulator) {
                return keyedFn.compact(key.getKey(), accumulator);
              }
              @Override
              public AccumT extractOutput(KV<K, Integer> key, AccumT accumulator) {
                return accumulator;
              }
              @Override
              @SuppressWarnings("unchecked")
              public Coder<AccumT> getAccumulatorCoder(
                  CoderRegistry registry, Coder<KV<K, Integer>> keyCoder, Coder<InputT> inputCoder)
                  throws CannotProvideCoderException {
                return accumCoder;
              }

              @Override
              public void populateDisplayData(DisplayData.Builder builder) {
<<<<<<< HEAD
                builder.include(PerKeyWithHotKeyFanout.this);
=======
                builder.delegate(PerKeyWithHotKeyFanout.this);
>>>>>>> f2fe1ae4
              }
            };
        postCombine =
            new KeyedCombineFn<K, InputOrAccum<InputT, AccumT>, AccumT, OutputT>() {
              @Override
              public AccumT createAccumulator(K key) {
                return keyedFn.createAccumulator(key);
              }
              @Override
              public AccumT addInput(
                  K key, AccumT accumulator, InputOrAccum<InputT, AccumT> value) {
                if (value.accum == null) {
                  return keyedFn.addInput(key, accumulator, value.input);
                } else {
                  return keyedFn.mergeAccumulators(key, ImmutableList.of(accumulator, value.accum));
                }
              }
              @Override
              public AccumT mergeAccumulators(K key, Iterable<AccumT> accumulators) {
                return keyedFn.mergeAccumulators(key, accumulators);
              }
              @Override
              public AccumT compact(K key, AccumT accumulator) {
                return keyedFn.compact(key, accumulator);
              }
              @Override
              public OutputT extractOutput(K key, AccumT accumulator) {
                return keyedFn.extractOutput(key, accumulator);
              }
              @Override
              public Coder<OutputT> getDefaultOutputCoder(
                  CoderRegistry registry,
                  Coder<K> keyCoder,
                  Coder<InputOrAccum<InputT, AccumT>> accumulatorCoder)
                  throws CannotProvideCoderException {
                return keyedFn.getDefaultOutputCoder(
                    registry, keyCoder, inputCoder.getValueCoder());
              }

              @Override
              public Coder<AccumT> getAccumulatorCoder(CoderRegistry registry, Coder<K> keyCoder,
                  Coder<InputOrAccum<InputT, AccumT>> inputCoder)
                      throws CannotProvideCoderException {
                return accumCoder;
              }
              @Override
              public void populateDisplayData(DisplayData.Builder builder) {
<<<<<<< HEAD
                builder.include(PerKeyWithHotKeyFanout.this);
=======
                builder.delegate(PerKeyWithHotKeyFanout.this);
>>>>>>> f2fe1ae4
              }
            };
      } else {
        final KeyedCombineFnWithContext<K, InputT, AccumT, OutputT> keyedFnWithContext =
            (KeyedCombineFnWithContext<K, InputT, AccumT, OutputT>) typedFn;
        hotPreCombine =
            new KeyedCombineFnWithContext<KV<K, Integer>, InputT, AccumT, AccumT>() {
              @Override
              public AccumT createAccumulator(KV<K, Integer> key, Context c) {
                return keyedFnWithContext.createAccumulator(key.getKey(), c);
              }

              @Override
              public AccumT addInput(
                  KV<K, Integer> key, AccumT accumulator, InputT value, Context c) {
                return keyedFnWithContext.addInput(key.getKey(), accumulator, value, c);
              }

              @Override
              public AccumT mergeAccumulators(
                  KV<K, Integer> key, Iterable<AccumT> accumulators, Context c) {
                return keyedFnWithContext.mergeAccumulators(key.getKey(), accumulators, c);
              }

              @Override
              public AccumT compact(KV<K, Integer> key, AccumT accumulator, Context c) {
                return keyedFnWithContext.compact(key.getKey(), accumulator, c);
              }

              @Override
              public AccumT extractOutput(KV<K, Integer> key, AccumT accumulator, Context c) {
                return accumulator;
              }

              @Override
              @SuppressWarnings("unchecked")
              public Coder<AccumT> getAccumulatorCoder(
                  CoderRegistry registry, Coder<KV<K, Integer>> keyCoder, Coder<InputT> inputCoder)
                  throws CannotProvideCoderException {
                return accumCoder;
              }
              @Override
              public void populateDisplayData(DisplayData.Builder builder) {
<<<<<<< HEAD
                builder.include(PerKeyWithHotKeyFanout.this);
=======
                builder.delegate(PerKeyWithHotKeyFanout.this);
>>>>>>> f2fe1ae4
              }
            };
        postCombine =
            new KeyedCombineFnWithContext<K, InputOrAccum<InputT, AccumT>, AccumT, OutputT>() {
              @Override
              public AccumT createAccumulator(K key, Context c) {
                return keyedFnWithContext.createAccumulator(key, c);
              }
              @Override
              public AccumT addInput(
                  K key, AccumT accumulator, InputOrAccum<InputT, AccumT> value, Context c) {
                if (value.accum == null) {
                  return keyedFnWithContext.addInput(key, accumulator, value.input, c);
                } else {
                  return keyedFnWithContext.mergeAccumulators(
                      key, ImmutableList.of(accumulator, value.accum), c);
                }
              }
              @Override
              public AccumT mergeAccumulators(K key, Iterable<AccumT> accumulators, Context c) {
                return keyedFnWithContext.mergeAccumulators(key, accumulators, c);
              }
              @Override
              public AccumT compact(K key, AccumT accumulator, Context c) {
                return keyedFnWithContext.compact(key, accumulator, c);
              }
              @Override
              public OutputT extractOutput(K key, AccumT accumulator, Context c) {
                return keyedFnWithContext.extractOutput(key, accumulator, c);
              }
              @Override
              public Coder<OutputT> getDefaultOutputCoder(
                  CoderRegistry registry,
                  Coder<K> keyCoder,
                  Coder<InputOrAccum<InputT, AccumT>> accumulatorCoder)
                  throws CannotProvideCoderException {
                return keyedFnWithContext.getDefaultOutputCoder(
                    registry, keyCoder, inputCoder.getValueCoder());
              }

              @Override
              public Coder<AccumT> getAccumulatorCoder(CoderRegistry registry, Coder<K> keyCoder,
                  Coder<InputOrAccum<InputT, AccumT>> inputCoder)
                  throws CannotProvideCoderException {
                return accumCoder;
              }
              @Override
              public void populateDisplayData(DisplayData.Builder builder) {
<<<<<<< HEAD
                builder.include(PerKeyWithHotKeyFanout.this);
=======
                builder.delegate(PerKeyWithHotKeyFanout.this);
>>>>>>> f2fe1ae4
              }
            };
      }

      // Use the provided hotKeyFanout fn to split into "hot" and "cold" keys,
      // augmenting the hot keys with a nonce.
      final TupleTag<KV<KV<K, Integer>, InputT>> hot = new TupleTag<>();
      final TupleTag<KV<K, InputT>> cold = new TupleTag<>();
      PCollectionTuple split = input.apply("AddNonce", ParDo.of(
          new DoFn<KV<K, InputT>, KV<K, InputT>>() {
            transient int counter;
            @StartBundle
            public void startBundle(Context c) {
              counter = ThreadLocalRandom.current().nextInt(
                  Integer.MAX_VALUE);
            }

            @ProcessElement
            public void processElement(ProcessContext c) {
              KV<K, InputT> kv = c.element();
              int spread = Math.max(1, hotKeyFanout.apply(kv.getKey()));
              if (spread <= 1) {
                c.output(kv);
              } else {
                int nonce = counter++ % spread;
                c.sideOutput(hot, KV.of(KV.of(kv.getKey(), nonce), kv.getValue()));
              }
            }
          })
          .withOutputTags(cold, TupleTagList.of(hot)));

      // The first level of combine should never use accumulating mode.
      WindowingStrategy<?, ?> preCombineStrategy = input.getWindowingStrategy();
      if (preCombineStrategy.getMode()
          == WindowingStrategy.AccumulationMode.ACCUMULATING_FIRED_PANES) {
        preCombineStrategy = preCombineStrategy.withMode(
            WindowingStrategy.AccumulationMode.DISCARDING_FIRED_PANES);
      }

      // Combine the hot and cold keys separately.
      PCollection<KV<K, InputOrAccum<InputT, AccumT>>> precombinedHot = split
          .get(hot)
          .setCoder(KvCoder.of(KvCoder.of(inputCoder.getKeyCoder(), VarIntCoder.of()),
                               inputCoder.getValueCoder()))
          .setWindowingStrategyInternal(preCombineStrategy)
          .apply("PreCombineHot", Combine.perKey(hotPreCombine, fnDisplayData))
          .apply("StripNonce", MapElements.via(
              new SimpleFunction<KV<KV<K, Integer>, AccumT>,
                       KV<K, InputOrAccum<InputT, AccumT>>>() {
                @Override
                public KV<K, InputOrAccum<InputT, AccumT>> apply(KV<KV<K, Integer>, AccumT> elem) {
                  return KV.of(
                      elem.getKey().getKey(),
                      InputOrAccum.<InputT, AccumT>accum(elem.getValue()));
                }
              }))
          .setCoder(KvCoder.of(inputCoder.getKeyCoder(), inputOrAccumCoder))
          .apply(Window.<KV<K, InputOrAccum<InputT, AccumT>>>remerge())
          .setWindowingStrategyInternal(input.getWindowingStrategy());
      PCollection<KV<K, InputOrAccum<InputT, AccumT>>> preprocessedCold = split
          .get(cold)
          .setCoder(inputCoder)
          .apply("PrepareCold", MapElements.via(
              new SimpleFunction<KV<K, InputT>, KV<K, InputOrAccum<InputT, AccumT>>>() {
                @Override
                public KV<K, InputOrAccum<InputT, AccumT>> apply(KV<K, InputT> element) {
                  return KV.of(element.getKey(),
                                 InputOrAccum.<InputT, AccumT>input(element.getValue()));
                }
              }))
          .setCoder(KvCoder.of(inputCoder.getKeyCoder(), inputOrAccumCoder));

      // Combine the union of the pre-processed hot and cold key results.
      return PCollectionList.of(precombinedHot).and(preprocessedCold)
          .apply(Flatten.<KV<K, InputOrAccum<InputT, AccumT>>>pCollections())
          .apply("PostCombine", Combine.perKey(postCombine, fnDisplayData));
    }

    @Override
    public void populateDisplayData(DisplayData.Builder builder) {
      super.populateDisplayData(builder);

      Combine.populateDisplayData(builder, fn, fnDisplayData);
      if (hotKeyFanout instanceof HasDisplayData) {
<<<<<<< HEAD
        builder.include((HasDisplayData) hotKeyFanout);
=======
        builder.include("hotKeyFanout", (HasDisplayData) hotKeyFanout);
>>>>>>> f2fe1ae4
      }
      builder.add(DisplayData.item("fanoutFn", hotKeyFanout.getClass())
        .withLabel("Fanout Function"));
    }

    /**
     * Used to store either an input or accumulator value, for flattening
     * the hot and cold key paths.
     */
    private static class InputOrAccum<InputT, AccumT> {
      public final InputT input;
      public final AccumT accum;

      private InputOrAccum(InputT input, AccumT aggr) {
        this.input = input;
        this.accum = aggr;
      }

      public static <InputT, AccumT> InputOrAccum<InputT, AccumT> input(InputT input) {
        return new InputOrAccum<InputT, AccumT>(input, null);
      }

      public static <InputT, AccumT> InputOrAccum<InputT, AccumT> accum(AccumT aggr) {
        return new InputOrAccum<InputT, AccumT>(null, aggr);
      }

      private static class InputOrAccumCoder<InputT, AccumT>
          extends StandardCoder<InputOrAccum<InputT, AccumT>> {

        private final Coder<InputT> inputCoder;
        private final Coder<AccumT> accumCoder;

        public InputOrAccumCoder(Coder<InputT> inputCoder, Coder<AccumT> accumCoder) {
          this.inputCoder = inputCoder;
          this.accumCoder = accumCoder;
        }

        @JsonCreator
        @SuppressWarnings({"rawtypes", "unchecked"})
        public static <InputT, AccumT> InputOrAccumCoder<InputT, AccumT> of(
            @JsonProperty(PropertyNames.COMPONENT_ENCODINGS)
            List<Coder<?>> elementCoders) {
          return new InputOrAccumCoder(elementCoders.get(0), elementCoders.get(1));
        }

        @Override
        public void encode(
            InputOrAccum<InputT, AccumT> value, OutputStream outStream, Coder.Context context)
            throws CoderException, IOException {
          if (value.input != null) {
            outStream.write(0);
            inputCoder.encode(value.input, outStream, context);
          } else {
            outStream.write(1);
            accumCoder.encode(value.accum, outStream, context);
          }
        }

        @Override
        public InputOrAccum<InputT, AccumT> decode(InputStream inStream, Coder.Context context)
            throws CoderException, IOException {
          if (inStream.read() == 0) {
            return InputOrAccum.<InputT, AccumT>input(inputCoder.decode(inStream, context));
          } else {
            return InputOrAccum.<InputT, AccumT>accum(accumCoder.decode(inStream, context));
          }
        }

        @Override
        public List<? extends Coder<?>> getCoderArguments() {
          return ImmutableList.of(inputCoder, accumCoder);
        }

        @Override
        public void verifyDeterministic() throws Coder.NonDeterministicException {
          inputCoder.verifyDeterministic();
          accumCoder.verifyDeterministic();
        }
      }
    }
  }


  /////////////////////////////////////////////////////////////////////////////

  /**
   * {@code GroupedValues<K, InputT, OutputT>} takes a
   * {@code PCollection<KV<K, Iterable<InputT>>>}, such as the result of
   * {@link GroupByKey}, applies a specified
   * {@link KeyedCombineFn KeyedCombineFn&lt;K, InputT, AccumT, OutputT&gt;}
   * to each of the input {@code KV<K, Iterable<InputT>>} elements to
   * produce a combined output {@code KV<K, OutputT>} element, and returns a
   * {@code PCollection<KV<K, OutputT>>} containing all the combined output
   * elements.  It is common for {@code InputT == OutputT}, but not required.
   * Common combining functions include sums, mins, maxes, and averages
   * of numbers, conjunctions and disjunctions of booleans, statistical
   * aggregations, etc.
   *
   * <p>Example of use:
   * <pre> {@code
   * PCollection<KV<String, Integer>> pc = ...;
   * PCollection<KV<String, Iterable<Integer>>> groupedByKey = pc.apply(
   *     new GroupByKey<String, Integer>());
   * PCollection<KV<String, Integer>> sumByKey = groupedByKey.apply(
   *     Combine.<String, Integer>groupedValues(
   *         new Sum.SumIntegerFn()));
   * } </pre>
   *
   * <p>See also {@link #perKey}/{@link PerKey Combine.PerKey}, which
   * captures the common pattern of "combining by key" in a
   * single easy-to-use {@code PTransform}.
   *
   * <p>Combining for different keys can happen in parallel.  Moreover,
   * combining of the {@code Iterable<InputT>} values associated a single
   * key can happen in parallel, with different subsets of the values
   * being combined separately, and their intermediate results combined
   * further, in an arbitrary tree reduction pattern, until a single
   * result value is produced for each key.
   *
   * <p>By default, the {@code Coder} of the keys of the output
   * {@code PCollection<KV<K, OutputT>>} is that of the keys of the input
   * {@code PCollection<KV<K, InputT>>}, and the {@code Coder} of the values
   * of the output {@code PCollection<KV<K, OutputT>>} is inferred from the
   * concrete type of the {@code KeyedCombineFn<K, InputT, AccumT, OutputT>}'s output
   * type {@code OutputT}.
   *
   * <p>Each output element has the same timestamp and is in the same window
   * as its corresponding input element, and the output
   * {@code PCollection} has the same
   * {@link org.apache.beam.sdk.transforms.windowing.WindowFn}
   * associated with it as the input.
   *
   * <p>See also {@link #globally}/{@link Globally Combine.Globally}, which
   * combines all the values in a {@code PCollection} into a
   * single value in a {@code PCollection}.
   *
   * @param <K> type of input and output keys
   * @param <InputT> type of input values
   * @param <OutputT> type of output values
   */
  public static class GroupedValues<K, InputT, OutputT>
      extends PTransform
                        <PCollection<? extends KV<K, ? extends Iterable<InputT>>>,
                         PCollection<KV<K, OutputT>>> {

    private final PerKeyCombineFn<? super K, ? super InputT, ?, OutputT> fn;
    private final DisplayData.ItemSpec<? extends Class<?>> fnDisplayData;
    private final List<PCollectionView<?>> sideInputs;

    private GroupedValues(
        PerKeyCombineFn<? super K, ? super InputT, ?, OutputT> fn,
        DisplayData.ItemSpec<? extends Class<?>> fnDisplayData) {
      this.fn = SerializableUtils.clone(fn);
      this.fnDisplayData = fnDisplayData;
      this.sideInputs = ImmutableList.of();
    }

    private GroupedValues(
        PerKeyCombineFn<? super K, ? super InputT, ?, OutputT> fn,
        DisplayData.ItemSpec<? extends Class<?>> fnDisplayData,
        List<PCollectionView<?>> sideInputs) {
      this.fn = SerializableUtils.clone(fn);
      this.fnDisplayData = fnDisplayData;
      this.sideInputs = sideInputs;
    }

    public GroupedValues<K, InputT, OutputT> withSideInputs(
        Iterable<? extends PCollectionView<?>> sideInputs) {
      return new GroupedValues<>(fn, fnDisplayData, ImmutableList.copyOf(sideInputs));
    }

    /**
     * Returns the KeyedCombineFn used by this Combine operation.
     */
    public PerKeyCombineFn<? super K, ? super InputT, ?, OutputT> getFn() {
      return fn;
    }

    public List<PCollectionView<?>> getSideInputs() {
      return sideInputs;
    }

    @Override
    public PCollection<KV<K, OutputT>> apply(
        PCollection<? extends KV<K, ? extends Iterable<InputT>>> input) {

      final PerKeyCombineFnRunner<? super K, ? super InputT, ?, OutputT> combineFnRunner =
          PerKeyCombineFnRunners.create(fn);
      PCollection<KV<K, OutputT>> output = input.apply(ParDo.of(
          new OldDoFn<KV<K, ? extends Iterable<InputT>>, KV<K, OutputT>>() {
            @Override
            public void processElement(ProcessContext c) {
              K key = c.element().getKey();

              c.output(KV.of(key, combineFnRunner.apply(key, c.element().getValue(), c)));
            }

            @Override
            public void populateDisplayData(DisplayData.Builder builder) {
              builder.delegate(Combine.GroupedValues.this);
            }
          }).withSideInputs(sideInputs));

      try {
        Coder<KV<K, OutputT>> outputCoder = getDefaultOutputCoder(input);
        output.setCoder(outputCoder);
      } catch (CannotProvideCoderException exc) {
        // let coder inference happen later, if it can
      }

      return output;
    }

    /**
     * Returns the {@link CombineFn} bound to its coders.
     *
     * <p>For internal use.
     */
    public AppliedCombineFn<? super K, ? super InputT, ?, OutputT> getAppliedFn(
        CoderRegistry registry, Coder<? extends KV<K, ? extends Iterable<InputT>>> inputCoder,
        WindowingStrategy<?, ?> windowingStrategy) {
      KvCoder<K, InputT> kvCoder = getKvCoder(inputCoder);
      return AppliedCombineFn.withInputCoder(
          fn, registry, kvCoder, sideInputs, windowingStrategy);
    }

    private KvCoder<K, InputT> getKvCoder(
        Coder<? extends KV<K, ? extends Iterable<InputT>>> inputCoder) {
      if (!(inputCoder instanceof KvCoder)) {
        throw new IllegalStateException(
            "Combine.GroupedValues requires its input to use KvCoder");
      }
      @SuppressWarnings({"unchecked", "rawtypes"})
      KvCoder<K, ? extends Iterable<InputT>> kvCoder = (KvCoder) inputCoder;
      Coder<K> keyCoder = kvCoder.getKeyCoder();
      Coder<? extends Iterable<InputT>> kvValueCoder = kvCoder.getValueCoder();
      if (!(kvValueCoder instanceof IterableCoder)) {
        throw new IllegalStateException(
            "Combine.GroupedValues requires its input values to use "
            + "IterableCoder");
      }
      @SuppressWarnings("unchecked")
      IterableCoder<InputT> inputValuesCoder = (IterableCoder<InputT>) kvValueCoder;
      Coder<InputT> inputValueCoder = inputValuesCoder.getElemCoder();
      return KvCoder.of(keyCoder, inputValueCoder);
    }

    @Override
    public Coder<KV<K, OutputT>> getDefaultOutputCoder(
        PCollection<? extends KV<K, ? extends Iterable<InputT>>> input)
        throws CannotProvideCoderException {
      KvCoder<K, InputT> kvCoder = getKvCoder(input.getCoder());
      @SuppressWarnings("unchecked")
      Coder<OutputT> outputValueCoder =
          ((PerKeyCombineFn<K, InputT, ?, OutputT>) fn)
          .getDefaultOutputCoder(
              input.getPipeline().getCoderRegistry(),
              kvCoder.getKeyCoder(), kvCoder.getValueCoder());
      return KvCoder.of(kvCoder.getKeyCoder(), outputValueCoder);
    }

    @Override
    public void populateDisplayData(DisplayData.Builder builder) {
      super.populateDisplayData(builder);
      Combine.populateDisplayData(builder, fn, fnDisplayData);
    }
  }
}<|MERGE_RESOLUTION|>--- conflicted
+++ resolved
@@ -1762,11 +1762,7 @@
     extends PTransform<PCollection<KV<K, InputT>>, PCollection<KV<K, OutputT>>> {
 
     private final PerKeyCombineFn<? super K, ? super InputT, ?, OutputT> fn;
-<<<<<<< HEAD
-    private final DisplayData.Item<? extends Class<?>> fnDisplayData;
-=======
     private final DisplayData.ItemSpec<? extends Class<?>> fnDisplayData;
->>>>>>> f2fe1ae4
     private final boolean fewKeys;
     private final List<PCollectionView<?>> sideInputs;
 
@@ -1892,11 +1888,7 @@
       extends PTransform<PCollection<KV<K, InputT>>, PCollection<KV<K, OutputT>>> {
 
     private final PerKeyCombineFn<? super K, ? super InputT, ?, OutputT> fn;
-<<<<<<< HEAD
-    private final DisplayData.Item<? extends Class<?>> fnDisplayData;
-=======
     private final DisplayData.ItemSpec<? extends Class<?>> fnDisplayData;
->>>>>>> f2fe1ae4
     private final SerializableFunction<? super K, Integer> hotKeyFanout;
 
     private PerKeyWithHotKeyFanout(String name,
@@ -1984,11 +1976,7 @@
 
               @Override
               public void populateDisplayData(DisplayData.Builder builder) {
-<<<<<<< HEAD
-                builder.include(PerKeyWithHotKeyFanout.this);
-=======
                 builder.delegate(PerKeyWithHotKeyFanout.this);
->>>>>>> f2fe1ae4
               }
             };
         postCombine =
@@ -2036,11 +2024,7 @@
               }
               @Override
               public void populateDisplayData(DisplayData.Builder builder) {
-<<<<<<< HEAD
-                builder.include(PerKeyWithHotKeyFanout.this);
-=======
                 builder.delegate(PerKeyWithHotKeyFanout.this);
->>>>>>> f2fe1ae4
               }
             };
       } else {
@@ -2084,11 +2068,7 @@
               }
               @Override
               public void populateDisplayData(DisplayData.Builder builder) {
-<<<<<<< HEAD
-                builder.include(PerKeyWithHotKeyFanout.this);
-=======
                 builder.delegate(PerKeyWithHotKeyFanout.this);
->>>>>>> f2fe1ae4
               }
             };
         postCombine =
@@ -2137,11 +2117,7 @@
               }
               @Override
               public void populateDisplayData(DisplayData.Builder builder) {
-<<<<<<< HEAD
-                builder.include(PerKeyWithHotKeyFanout.this);
-=======
                 builder.delegate(PerKeyWithHotKeyFanout.this);
->>>>>>> f2fe1ae4
               }
             };
       }
@@ -2226,11 +2202,7 @@
 
       Combine.populateDisplayData(builder, fn, fnDisplayData);
       if (hotKeyFanout instanceof HasDisplayData) {
-<<<<<<< HEAD
-        builder.include((HasDisplayData) hotKeyFanout);
-=======
         builder.include("hotKeyFanout", (HasDisplayData) hotKeyFanout);
->>>>>>> f2fe1ae4
       }
       builder.add(DisplayData.item("fanoutFn", hotKeyFanout.getClass())
         .withLabel("Fanout Function"));
