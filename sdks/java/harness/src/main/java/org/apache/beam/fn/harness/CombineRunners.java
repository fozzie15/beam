--- conflicted
+++ resolved
@@ -70,15 +70,6 @@
   }
 
   private static class PrecombineRunner<KeyT, InputT, AccumT> {
-<<<<<<< HEAD
-    private PipelineOptions options;
-    private CombineFn<InputT, AccumT, ?> combineFn;
-    private FnDataReceiver<WindowedValue<KV<KeyT, AccumT>>> output;
-    private Coder<KeyT> keyCoder;
-    private GroupingTable<WindowedValue<KeyT>, InputT, AccumT> groupingTable;
-    private Coder<AccumT> accumCoder;
-    private boolean isGloballyWindowed;
-=======
     private final PipelineOptions options;
     private final String ptransformId;
     private final Supplier<Cache<?, ?>> bundleCache;
@@ -86,7 +77,7 @@
     private final FnDataReceiver<WindowedValue<KV<KeyT, AccumT>>> output;
     private final Coder<KeyT> keyCoder;
     private PrecombineGroupingTable<KeyT, InputT, AccumT> groupingTable;
->>>>>>> 5bb31275
+    private boolean isGloballyWindowed;
 
     PrecombineRunner(
         PipelineOptions options,
@@ -94,51 +85,36 @@
         Supplier<Cache<?, ?>> bundleCache,
         CombineFn<InputT, AccumT, ?> combineFn,
         FnDataReceiver<WindowedValue<KV<KeyT, AccumT>>> output,
-<<<<<<< HEAD
-        Coder<KeyT> keyCoder,
-        Coder<AccumT> accumCoder) {
-      this(options, combineFn, output, keyCoder, accumCoder, false);
+        Coder<KeyT> keyCoder) {
+      this(options, ptransformId, bundleCache, combineFn, output, keyCoder, false);
     }
 
     PrecombineRunner(
         PipelineOptions options,
+        String ptransformId,
+        Supplier<Cache<?, ?>> bundleCache,
         CombineFn<InputT, AccumT, ?> combineFn,
         FnDataReceiver<WindowedValue<KV<KeyT, AccumT>>> output,
         Coder<KeyT> keyCoder,
-        Coder<AccumT> accumCoder,
         boolean isGloballyWindowed) {
-=======
-        Coder<KeyT> keyCoder) {
->>>>>>> 5bb31275
       this.options = options;
       this.ptransformId = ptransformId;
       this.bundleCache = bundleCache;
       this.combineFn = combineFn;
       this.output = output;
       this.keyCoder = keyCoder;
-<<<<<<< HEAD
-      this.accumCoder = accumCoder;
       this.isGloballyWindowed = isGloballyWindowed;
-=======
->>>>>>> 5bb31275
     }
 
     void startBundle() {
       groupingTable =
           PrecombineGroupingTable.combiningAndSampling(
               options,
-<<<<<<< HEAD
-              combineFn,
-              keyCoder,
-              accumCoder,
-              0.001 /*sizeEstimatorSampleRate*/,
-              isGloballyWindowed);
-=======
               Caches.subCache(bundleCache.get(), ptransformId),
               combineFn,
               keyCoder,
-              0.001 /*sizeEstimatorSampleRate*/);
->>>>>>> 5bb31275
+              0.001 /*sizeEstimatorSampleRate*/,
+              isGloballyWindowed);
     }
 
     void processElement(WindowedValue<KV<KeyT, InputT>> elem) throws Exception {
@@ -204,19 +180,12 @@
       PrecombineRunner<KeyT, InputT, AccumT> runner =
           new PrecombineRunner<>(
               context.getPipelineOptions(),
-<<<<<<< HEAD
-              combineFn,
-              consumer,
-              keyCoder,
-              accumCoder,
-              isGloballyWindowed);
-=======
               context.getPTransformId(),
               context.getBundleCacheSupplier(),
               combineFn,
               consumer,
-              keyCoder);
->>>>>>> 5bb31275
+              keyCoder,
+              isGloballyWindowed);
 
       // Register the appropriate handlers.
       context.addStartBundleFunction(runner::startBundle);
