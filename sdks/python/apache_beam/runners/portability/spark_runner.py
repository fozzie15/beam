--- conflicted
+++ resolved
@@ -41,11 +41,7 @@
   spark master if one is not given.
   """
 
-<<<<<<< HEAD
-  # Inherits run_full_pipeline from PortableRunner.
-=======
   # Inherits run_portable_pipeline from PortableRunner.
->>>>>>> 1755dd5c
 
   def default_environment(self, options):
     spark_options = options.view_as(pipeline_options.SparkRunnerOptions)
