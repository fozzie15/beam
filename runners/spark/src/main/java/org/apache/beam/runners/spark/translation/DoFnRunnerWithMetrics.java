/*
 * Licensed to the Apache Software Foundation (ASF) under one
 * or more contributor license agreements.  See the NOTICE file
 * distributed with this work for additional information
 * regarding copyright ownership.  The ASF licenses this file
 * to you under the Apache License, Version 2.0 (the
 * "License"); you may not use this file except in compliance
 * with the License.  You may obtain a copy of the License at
 *
 *     http://www.apache.org/licenses/LICENSE-2.0
 *
 * Unless required by applicable law or agreed to in writing, software
 * distributed under the License is distributed on an "AS IS" BASIS,
 * WITHOUT WARRANTIES OR CONDITIONS OF ANY KIND, either express or implied.
 * See the License for the specific language governing permissions and
 * limitations under the License.
 */
package org.apache.beam.runners.spark.translation;

import java.io.Closeable;
import java.io.IOException;
import org.apache.beam.runners.core.DoFnRunner;
import org.apache.beam.runners.core.metrics.MetricsContainerImpl;
import org.apache.beam.runners.spark.metrics.MetricsContainerStepMapAccumulator;
import org.apache.beam.sdk.metrics.MetricsContainer;
import org.apache.beam.sdk.metrics.MetricsEnvironment;
import org.apache.beam.sdk.state.TimeDomain;
import org.apache.beam.sdk.transforms.DoFn;
import org.apache.beam.sdk.transforms.windowing.BoundedWindow;
import org.apache.beam.sdk.util.WindowedValue;
import org.joda.time.Instant;

/** DoFnRunner decorator which registers {@link MetricsContainerImpl}. */
class DoFnRunnerWithMetrics<InputT, OutputT> implements DoFnRunner<InputT, OutputT> {
  private final DoFnRunner<InputT, OutputT> delegate;
  private final String stepName;
  private final MetricsContainerStepMapAccumulator metricsAccum;

  DoFnRunnerWithMetrics(
      String stepName,
      DoFnRunner<InputT, OutputT> delegate,
      MetricsContainerStepMapAccumulator metricsAccum) {
    this.delegate = delegate;
    this.stepName = stepName;
    this.metricsAccum = metricsAccum;
  }

  @Override
  public DoFn<InputT, OutputT> getFn() {
    return delegate.getFn();
  }

  @Override
  public void startBundle() {
    try (Closeable ignored = MetricsEnvironment.scopedMetricsContainer(metricsContainer())) {
      delegate.startBundle();
    } catch (IOException e) {
      throw new RuntimeException(e);
    }
  }

  @Override
  public void processElement(final WindowedValue<InputT> elem) {
    try (Closeable ignored = MetricsEnvironment.scopedMetricsContainer(metricsContainer())) {
      delegate.processElement(elem);
    } catch (IOException e) {
      throw new RuntimeException(e);
    }
  }

  @Override
  public void onTimer(
      final String timerId,
      final String timerFamilyId,
      final BoundedWindow window,
      final Instant timestamp,
      final Instant outputTimestamp,
      final TimeDomain timeDomain) {
    try (Closeable ignored = MetricsEnvironment.scopedMetricsContainer(metricsContainer())) {
<<<<<<< HEAD
      delegate.onTimer(timerId, window, timestamp, outputTimestamp, timeDomain);
=======
      delegate.onTimer(timerId, timerFamilyId, window, timestamp, outputTimestamp, timeDomain);
>>>>>>> 4fc924a8
    } catch (IOException e) {
      throw new RuntimeException(e);
    }
  }

  @Override
  public void finishBundle() {
    try (Closeable ignored = MetricsEnvironment.scopedMetricsContainer(metricsContainer())) {
      delegate.finishBundle();
    } catch (IOException e) {
      throw new RuntimeException(e);
    }
  }

  private MetricsContainer metricsContainer() {
    return metricsAccum.value().getContainer(stepName);
  }
}<|MERGE_RESOLUTION|>--- conflicted
+++ resolved
@@ -77,11 +77,7 @@
       final Instant outputTimestamp,
       final TimeDomain timeDomain) {
     try (Closeable ignored = MetricsEnvironment.scopedMetricsContainer(metricsContainer())) {
-<<<<<<< HEAD
-      delegate.onTimer(timerId, window, timestamp, outputTimestamp, timeDomain);
-=======
       delegate.onTimer(timerId, timerFamilyId, window, timestamp, outputTimestamp, timeDomain);
->>>>>>> 4fc924a8
     } catch (IOException e) {
       throw new RuntimeException(e);
     }
